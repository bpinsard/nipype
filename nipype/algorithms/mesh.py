# emacs: -*- mode: python; py-indent-offset: 4; indent-tabs-mode: nil -*-
# vi: set ft=python sts=4 ts=4 sw=4 et:
'''
Miscellaneous algorithms for 2D contours and 3D triangularized meshes handling

    Change directory to provide relative paths for doctests
    >>> import os
    >>> filepath = os.path.dirname( os.path.realpath( __file__ ) )
    >>> datadir = os.path.realpath(os.path.join(filepath, '../testing/data'))
    >>> os.chdir(datadir)

'''


import numpy as np
from numpy import linalg as nla
import os.path as op
from ..external import six

from .. import logging

from ..interfaces.base import (BaseInterface, traits, TraitedSpec, File,
                               BaseInterfaceInputSpec)
from warnings import warn
iflogger = logging.getLogger('interface')


class WarpPointsInputSpec(BaseInterfaceInputSpec):
    points = File(exists=True, mandatory=True,
                  desc=('file containing the point set'))
    warp = File(exists=True, mandatory=True,
                desc=('dense deformation field to be applied'))
    interp = traits.Enum('cubic', 'nearest', 'linear', usedefault=True,
                         mandatory=True, desc='interpolation')
    out_points = File(name_source='points', name_template='%s_warped',
                      output_name='out_points', keep_extension=True,
                      desc='the warped point set')


class WarpPointsOutputSpec(TraitedSpec):
    out_points = File(desc='the warped point set')


class WarpPoints(BaseInterface):

    """
    Applies a displacement field to a point set given in vtk format.
    Any discrete deformation field, given in physical coordinates and
    which volume covers the extent of the vtk point set, is a valid
    ``warp`` file. FSL interfaces are compatible, for instance any
    field computed with :class:`nipype.interfaces.fsl.utils.ConvertWarp`.

    Example
    -------

    >>> from nipype.algorithms.mesh import WarpPoints
    >>> wp = WarpPoints()
    >>> wp.inputs.points = 'surf1.vtk'
    >>> wp.inputs.warp = 'warpfield.nii'
    >>> res = wp.run() # doctest: +SKIP
    """
    input_spec = WarpPointsInputSpec
    output_spec = WarpPointsOutputSpec
    _redirect_x = True

    def _gen_fname(self, in_file, suffix='generated', ext=None):
        import os.path as op

        fname, fext = op.splitext(op.basename(in_file))

        if fext == '.gz':
            fname, fext2 = op.splitext(fname)
            fext = fext2+fext

        if ext is None:
            ext = fext

        if ext[0] == '.':
            ext = ext[1:]
        return op.abspath('%s_%s.%s' % (fname, suffix, ext))

    def _run_interface(self, runtime):
        vtk_major = 6
        try:
            import vtk
            vtk_major = vtk.VTK_MAJOR_VERSION
        except ImportError:
            iflogger.warn(('python-vtk could not be imported'))

        try:
            from tvtk.api import tvtk
        except ImportError:
            raise ImportError('Interface requires tvtk')

        try:
            from enthought.etsconfig.api import ETSConfig
            ETSConfig.toolkit = 'null'
        except ImportError:
            iflogger.warn(('ETS toolkit could not be imported'))
        except ValueError:
            iflogger.warn(('ETS toolkit could not be set to null'))

        import nibabel as nb
        import numpy as np
        from scipy import ndimage

        r = tvtk.PolyDataReader(file_name=self.inputs.points)
        r.update()
        mesh = r.output
        points = np.array(mesh.points)
        warp_dims = nb.funcs.four_to_three(nb.load(self.inputs.warp))

        affine = warp_dims[0].get_affine()
        voxsize = warp_dims[0].get_header().get_zooms()
        vox2ras = affine[0:3, 0:3]
        ras2vox = np.linalg.inv(vox2ras)
        origin = affine[0:3, 3]
        voxpoints = np.array([np.dot(ras2vox,
                                     (p-origin)) for p in points])

        warps = []
        for axis in warp_dims:
            wdata = axis.get_data()
            if np.any(wdata != 0):

                warp = ndimage.map_coordinates(wdata,
                                               voxpoints.transpose())
            else:
                warp = np.zeros((points.shape[0],))

            warps.append(warp)

        disps = np.squeeze(np.dstack(warps))
        newpoints = [p+d for p, d in zip(points, disps)]
        mesh.points = newpoints
        w = tvtk.PolyDataWriter()
        if vtk_major <= 5:
            w.input = mesh
        else:
            w.set_input_data_object(mesh)

        w.file_name = self._gen_fname(self.inputs.points,
                                      suffix='warped',
                                      ext='.vtk')
        w.write()
        return runtime

    def _list_outputs(self):
        outputs = self._outputs().get()
        outputs['out_points'] = self._gen_fname(self.inputs.points,
                                                suffix='warped',
                                                ext='.vtk')
        return outputs


class ComputeMeshWarpInputSpec(BaseInterfaceInputSpec):
    surface1 = File(exists=True, mandatory=True,
                    desc=('Reference surface (vtk format) to which compute '
                          'distance.'))
    surface2 = File(exists=True, mandatory=True,

                    desc=('Test surface (vtk format) from which compute '
                          'distance.'))
    metric = traits.Enum('euclidean', 'sqeuclidean', usedefault=True,
                         desc=('norm used to report distance'))
    weighting = traits.Enum(
        'none', 'area', usedefault=True,
        desc=('"none": no weighting is performed, surface": edge distance is '
              'weighted by the corresponding surface area'))
    out_warp = File('surfwarp.vtk', usedefault=True,
                    desc='vtk file based on surface1 and warpings mapping it '
                    'to surface2')
    out_file = File('distance.npy', usedefault=True,
                    desc='numpy file keeping computed distances and weights')


class ComputeMeshWarpOutputSpec(TraitedSpec):
    distance = traits.Float(desc="computed distance")
    out_warp = File(exists=True, desc=('vtk file with the vertex-wise '
                                       'mapping of surface1 to surface2'))
    out_file = File(exists=True,
                    desc='numpy file keeping computed distances and weights')


class ComputeMeshWarp(BaseInterface):

    """
    Calculates a the vertex-wise warping to get surface2 from surface1.
    It also reports the average distance of vertices, using the norm specified
    as input.

    .. warning:

      A point-to-point correspondence between surfaces is required


    Example
    -------

    >>> import nipype.algorithms.mesh as m
    >>> dist = m.ComputeMeshWarp()
    >>> dist.inputs.surface1 = 'surf1.vtk'
    >>> dist.inputs.surface2 = 'surf2.vtk'
    >>> res = dist.run() # doctest: +SKIP

    """

    input_spec = ComputeMeshWarpInputSpec
    output_spec = ComputeMeshWarpOutputSpec
    _redirect_x = True

    def _triangle_area(self, A, B, C):
        A = np.array(A)
        B = np.array(B)
        C = np.array(C)
        ABxAC = nla.norm(A - B) * nla.norm(A - C)
        prod = np.dot(B - A, C - A)
        angle = np.arccos(prod / ABxAC)
        area = 0.5 * ABxAC * np.sin(angle)
        return area

    def _run_interface(self, runtime):
        try:
            from tvtk.api import tvtk
        except ImportError:
            raise ImportError('Interface ComputeMeshWarp requires tvtk')

<<<<<<< HEAD
=======
        try:
            from enthought.etsconfig.api import ETSConfig
            ETSConfig.toolkit = 'null'
        except ImportError:
            iflogger.warn(('ETS toolkit could not be imported'))
        except ValueError:
            iflogger.warn(('ETS toolkit is already set'))

>>>>>>> f9c98baa
        r1 = tvtk.PolyDataReader(file_name=self.inputs.surface1)
        r2 = tvtk.PolyDataReader(file_name=self.inputs.surface2)
        vtk1 = r1.output
        vtk2 = r2.output
        r1.update()
        r2.update()
        assert(len(vtk1.points) == len(vtk2.points))

        points1 = np.array(vtk1.points)
        points2 = np.array(vtk2.points)

        diff = points2 - points1
        weights = np.ones(len(diff))

        try:
            errvector = nla.norm(diff, axis=1)
        except TypeError:  # numpy < 1.9
            errvector = np.apply_along_axis(nla.norm, 1, diff)

        if self.inputs.metric == 'sqeuclidean':
            errvector = errvector ** 2

        if (self.inputs.weighting == 'area'):
            faces = vtk1.polys.to_array().reshape(-1, 4).astype(int)[:, 1:]

            for i, p1 in enumerate(points2):
                # compute surfaces, set in weight
                w = 0.0
                point_faces = faces[(faces[:, :] == i).any(axis=1)]

                for idset in point_faces:
                    fp1 = points1[int(idset[0])]
                    fp2 = points1[int(idset[1])]
                    fp3 = points1[int(idset[2])]
                    w += self._triangle_area(fp1, fp2, fp3)
                weights[i] = w

        result = np.vstack([errvector, weights])
        np.save(op.abspath(self.inputs.out_file), result.transpose())

        out_mesh = tvtk.PolyData()
        out_mesh.points = vtk1.points
        out_mesh.polys = vtk1.polys
        out_mesh.point_data.vectors = diff
        out_mesh.point_data.vectors.name = 'warpings'
        writer = tvtk.PolyDataWriter(
            file_name=op.abspath(self.inputs.out_warp))
        writer.set_input_data(out_mesh)
        writer.write()

        self._distance = np.average(errvector, weights=weights)
        return runtime

    def _list_outputs(self):
        outputs = self._outputs().get()
        outputs['out_file'] = op.abspath(self.inputs.out_file)
        outputs['out_warp'] = op.abspath(self.inputs.out_warp)
        outputs['distance'] = self._distance
        return outputs


class MeshWarpMathsInputSpec(BaseInterfaceInputSpec):
    in_surf = File(exists=True, mandatory=True,
                   desc=('Input surface in vtk format, with associated warp '
                         'field as point data (ie. from ComputeMeshWarp'))
    float_trait = traits.Either(traits.Float(1.0), traits.Tuple(
        traits.Float(1.0), traits.Float(1.0), traits.Float(1.0)))

    operator = traits.Either(
        float_trait, File(exists=True), default=1.0, mandatory=True,
        desc=('image, float or tuple of floats to act as operator'))

    operation = traits.Enum('sum', 'sub', 'mul', 'div', usedefault=True,
                            desc=('operation to be performed'))

    out_warp = File('warp_maths.vtk', usedefault=True,
                    desc='vtk file based on in_surf and warpings mapping it '
                    'to out_file')
    out_file = File('warped_surf.vtk', usedefault=True,
                    desc='vtk with surface warped')


class MeshWarpMathsOutputSpec(TraitedSpec):
    out_warp = File(exists=True, desc=('vtk file with the vertex-wise '
                                       'mapping of surface1 to surface2'))
    out_file = File(exists=True,
                    desc='vtk with surface warped')


class MeshWarpMaths(BaseInterface):

    """
    Performs the most basic mathematical operations on the warping field
    defined at each vertex of the input surface. A surface with scalar
    or vector data can be used as operator for non-uniform operations.

    .. warning:

      A point-to-point correspondence between surfaces is required


    Example
    -------

    >>> import nipype.algorithms.mesh as m
    >>> mmath = m.MeshWarpMaths()
    >>> mmath.inputs.in_surf = 'surf1.vtk'
    >>> mmath.inputs.operator = 'surf2.vtk'
    >>> mmath.inputs.operation = 'mul'
    >>> res = mmath.run() # doctest: +SKIP

    """

    input_spec = MeshWarpMathsInputSpec
    output_spec = MeshWarpMathsOutputSpec
    _redirect_x = True

    def _run_interface(self, runtime):
        try:
            from tvtk.api import tvtk
        except ImportError:
            raise ImportError('Interface ComputeMeshWarp requires tvtk')

        try:
            from enthought.etsconfig.api import ETSConfig
            ETSConfig.toolkit = 'null'
        except ImportError:
            iflogger.warn(('ETS toolkit could not be imported'))
        except ValueError:
            iflogger.warn(('ETS toolkit is already set'))

        r1 = tvtk.PolyDataReader(file_name=self.inputs.in_surf)
        vtk1 = r1.output
        r1.update()
        points1 = np.array(vtk1.points)

        if vtk1.point_data.vectors is None:
            raise RuntimeError(('No warping field was found in in_surf'))

        operator = self.inputs.operator
        opfield = np.ones_like(points1)

        if isinstance(operator, six.string_types):
            r2 = tvtk.PolyDataReader(file_name=self.inputs.surface2)
            vtk2 = r2.output
            r2.update()
            assert(len(points1) == len(vtk2.points))

            opfield = vtk2.point_data.vectors

            if opfield is None:
                opfield = vtk2.point_data.scalars

            if opfield is None:
                raise RuntimeError(
                    ('No operator values found in operator file'))

            opfield = np.array(opfield)

            if opfield.shape[1] < points1.shape[1]:
                opfield = np.array([opfield.tolist()] * points1.shape[1]).T
        else:
            operator = np.atleast_1d(operator)
            opfield *= operator

        warping = np.array(vtk1.point_data.vectors)

        if self.inputs.operation == 'sum':
            warping += opfield
        elif self.inputs.operation == 'sub':
            warping -= opfield
        elif self.inputs.operation == 'mul':
            warping *= opfield
        elif self.inputs.operation == 'div':
            warping /= opfield

        vtk1.point_data.vectors = warping
        writer = tvtk.PolyDataWriter(
            file_name=op.abspath(self.inputs.out_warp))
        writer.set_input_data(vtk1)
        writer.write()

        vtk1.point_data.vectors = None
        vtk1.points = points1 + warping
        writer = tvtk.PolyDataWriter(
            file_name=op.abspath(self.inputs.out_file))
        writer.set_input_data(vtk1)
        writer.write()

        return runtime

    def _list_outputs(self):
        outputs = self._outputs().get()
        outputs['out_file'] = op.abspath(self.inputs.out_file)
        outputs['out_warp'] = op.abspath(self.inputs.out_warp)
        return outputs


class P2PDistance(ComputeMeshWarp):

    """
    Calculates a point-to-point (p2p) distance between two corresponding
    VTK-readable meshes or contours.

    A point-to-point correspondence between nodes is required

    .. deprecated:: 1.0-dev
       Use :py:class:`ComputeMeshWarp` instead.
    """

    def __init__(self, **inputs):
        super(P2PDistance, self).__init__(**inputs)
        warn(('This interface has been deprecated since 1.0, please use '
              'ComputeMeshWarp'),
             DeprecationWarning)<|MERGE_RESOLUTION|>--- conflicted
+++ resolved
@@ -225,8 +225,6 @@
         except ImportError:
             raise ImportError('Interface ComputeMeshWarp requires tvtk')
 
-<<<<<<< HEAD
-=======
         try:
             from enthought.etsconfig.api import ETSConfig
             ETSConfig.toolkit = 'null'
@@ -235,7 +233,6 @@
         except ValueError:
             iflogger.warn(('ETS toolkit is already set'))
 
->>>>>>> f9c98baa
         r1 = tvtk.PolyDataReader(file_name=self.inputs.surface1)
         r2 = tvtk.PolyDataReader(file_name=self.inputs.surface2)
         vtk1 = r1.output
