--- conflicted
+++ resolved
@@ -5,11 +5,8 @@
 
 from future import standard_library
 standard_library.install_aliases()
-<<<<<<< HEAD
 from future.utils import raise_from
 
-=======
->>>>>>> 53cf6f82
 from pickle import dumps
 
 import sys
@@ -67,15 +64,9 @@
             name = 'ipyparallel'
             __import__(name)
             self.iparallel = sys.modules[name]
-<<<<<<< HEAD
         except ImportError as e:
-            raise_from(ImportError("Ipython kernel not found. Parallel execution "
+            raise_from(ImportError("ipyparallel not found. Parallel execution "
                                    "will be unavailable"), e)
-=======
-        except ImportError:
-            raise ImportError("ipyparallel not found. Parallel execution "
-                              "will be unavailable")
->>>>>>> 53cf6f82
         try:
             self.taskclient = self.iparallel.Client()
         except Exception as e:
