--- conflicted
+++ resolved
@@ -43,10 +43,7 @@
     pipe.connect([(mod1, mod2, [('output1', 'input1')])])
     pipe.base_dir = os.getcwd()
     mod1.inputs.input1 = 1
-<<<<<<< HEAD
     pipe.config['execution']['poll_sleep_duration'] = 2
-=======
->>>>>>> 2de87868
     execgraph = pipe.run(plugin="ResourceMultiProc")
     names = ['.'.join((node._hierarchy, node.name)) for node in execgraph.nodes()]
     node = execgraph.nodes()[names.index('pipe.mod1')]
@@ -55,10 +52,6 @@
     os.chdir(cur_dir)
     rmtree(temp_dir)
 
-<<<<<<< HEAD
-
-=======
->>>>>>> 2de87868
 ################################
 
 
@@ -241,4 +234,4 @@
             break
     yield assert_equal, result, True, "using more memory than system has (memory is not specified by user)"
 
-    os.remove(LOG_FILENAME)+    os.remove(LOG_FILENAME)
