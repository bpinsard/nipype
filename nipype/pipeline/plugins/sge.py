--- conflicted
+++ resolved
@@ -37,12 +37,8 @@
         super(SGEPlugin, self).__init__(template, **kwargs)
 
     def _is_pending(self, taskid):
-<<<<<<< HEAD
-        proc = subprocess.Popen(["qstat", '-j', taskid],
-=======
         #  subprocess.Popen requires taskid to be a string
         proc = subprocess.Popen(["qstat", '-j', str(taskid)],
->>>>>>> 5e03d93f
                                 stdout=subprocess.PIPE,
                                 stderr=subprocess.PIPE)
         o, _ = proc.communicate()
