--- conflicted
+++ resolved
@@ -36,12 +36,8 @@
         super(PBSPlugin, self).__init__(template, **kwargs)
 
     def _is_pending(self, taskid):
-<<<<<<< HEAD
-        proc = subprocess.Popen(["qstat", taskid],
-=======
         #  subprocess.Popen requires taskid to be a string
         proc = subprocess.Popen(["qstat", str(taskid)],
->>>>>>> 5e03d93f
                                 stdout=subprocess.PIPE,
                                 stderr=subprocess.PIPE)
         _, e = proc.communicate()
