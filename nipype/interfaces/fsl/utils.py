--- conflicted
+++ resolved
@@ -986,56 +986,6 @@
             return self._gen_outfilename()
         return None
 
-<<<<<<< HEAD
-class InvWarpInputSpec(FSLCommandInputSpec):
-    warp = File(exists=True,
-                desc='Name of file containing warp-coefficients/fields. This would typically be the output from the --cout switch of fnirt (but can also use fields, like the output from --fout).',
-                argstr='--warp=%s')
-    reference = File(exists=True,
-                     desc='Name of a file in target space. Note that the target space is now different from the target space that was used to create the --warp file. It would typically be the file that was specified with the --in argument when running fnirt.',
-                     argstr='--ref=%s')
-
-    inverse_warp = File(exists=True,
-                     desc='Name of output file, containing warps that are the "reverse" of those in --warp. This will be a field-file (rather than a file of spline coefficients), and it will have any affine component included as part of the displacements.',
-                     argstr='--out=%s',
-                     gen_file=True)
-
-    absolute = traits.Bool(argstr='--abs',
-                           desc='If set it indicates that the warps in --warp should be interpreted as absolute, provided that it is not created by fnirt (which always uses relative warps). If set it also indicates that the output --out should be absolute.',
-                           xor='relative')
-    relative = traits.Bool(argstr='--rel',
-                           desc='If set it indicates that the warps in --warp should be interpreted as relative. I.e. the values in --warp are displacements from the coordinates in the --ref space. If set it also indicates that the output --out should be relative.',
-                           xor='absolute')
-    niter = traits.Int(argstr='--niter=%d',
-                       desc='Determines how many iterations of the gradient-descent search that should be run.')
-    regularise = traits.Float(argstr='--regularise=%f',
-                              desc='Regularisation strength (deafult=1.0).')
-    noconstraint = traits.Bool(argstr='--noconstraint',
-                               desc='Do not apply Jacobian constraint')
-    jacobian_min = traits.Float(argstr='--jmin=%f',
-                                desc='Minimum acceptable Jacobian value for constraint (default 0.01)')
-    jacobian_max = traits.Float(argstr='--jmax=%f',
-                                desc='Maximum acceptable Jacobian value for constraint (default 100.0)')
-
-class InvWarpOutputSpec(TraitedSpec):
-    inverse_warp = File(exists=True, desc='Name of output file, containing warps that are the "reverse" of those in --warp.')
-
-class InvWarp(FSLCommand):
-    """Use FSL Invwarp to inverse a FNIRT warp 
-
-    Examples
-
-    >>> TODO
-    """
-    _cmd = 'invwarp'
-
-    def _gen_filename(self, name):
-        if name == 'inverse_warp':
-            in_file1 = self.inputs.in_file1
-            return '%s_inv%s' % os.path.splitext(in_file1)
-        else:
-            raise NotImplementedError
-=======
 class EPIDeWarpInputSpec(FSLCommandInputSpec):
 
     mag_file = File(exists=True,
@@ -1138,5 +1088,4 @@
         else:
             outputs['exf_mask'] = self._gen_fname(cwd=self.inputs.tmpdir,
                                                   basename='maskexf')
-        return outputs
->>>>>>> 58d85cc2
+        return outputs