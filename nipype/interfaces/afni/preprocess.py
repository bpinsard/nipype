# emacs: -*- mode: python; py-indent-offset: 4; indent-tabs-mode: nil -*-
# vi: set ft = python sts = 4 ts = 4 sw = 4 et:
"""Afni preprocessing interfaces

    Change directory to provide relative paths for doctests
    >>> import os
    >>> filepath = os.path.dirname( os.path.realpath( __file__ ) )
    >>> datadir = os.path.realpath(os.path.join(filepath, '../../testing/data'))
    >>> os.chdir(datadir)
"""

import os
import re
from warnings import warn

from .base import AFNICommand, AFNICommandInputSpec, AFNICommandOutputSpec
from ..base import CommandLineInputSpec, CommandLine, OutputMultiPath
from ..base import (Directory, TraitedSpec,
                    traits, isdefined, File, InputMultiPath, Undefined)
from ...utils.filemanip import (load_json, save_json, split_filename)
from ...utils.filemanip import fname_presuffix


class To3DInputSpec(AFNICommandInputSpec):
    out_file = File(name_template="%s", desc='output image file name',
                    argstr='-prefix %s', name_source=["in_folder"])
    in_folder = Directory(desc='folder with DICOM images to convert',
                          argstr='%s/*.dcm',
                          position=-1,
                          mandatory=True,
                          exists=True)

    filetype = traits.Enum('spgr', 'fse', 'epan', 'anat', 'ct', 'spct',
                           'pet', 'mra', 'bmap', 'diff',
                           'omri', 'abuc', 'fim', 'fith', 'fico', 'fitt', 'fift',
                           'fizt', 'fict', 'fibt',
                           'fibn', 'figt', 'fipt',
                           'fbuc', argstr='-%s', desc='type of datafile being converted')

    skipoutliers = traits.Bool(desc='skip the outliers check',
                               argstr='-skip_outliers')

    assumemosaic = traits.Bool(desc='assume that Siemens image is mosaic',
                               argstr='-assume_dicom_mosaic')

    datatype = traits.Enum('short', 'float', 'byte', 'complex',
                           desc='set output file datatype', argstr='-datum %s')

    funcparams = traits.Str(desc='parameters for functional data',
                            argstr='-time:zt %s alt+z2')


class To3D(AFNICommand):
    """Create a 3D dataset from 2D image files using AFNI to3d command

    For complete details, see the `to3d Documentation
    <http://afni.nimh.nih.gov/pub/dist/doc/program_help/to3d.html>`_

    Examples
    ========

    >>> from nipype.interfaces import afni
    >>> To3D = afni.To3D()
    >>> To3D.inputs.datatype = 'float'
    >>> To3D.inputs.in_folder = '.'
    >>> To3D.inputs.out_file = 'dicomdir.nii'
    >>> To3D.inputs.filetype = "anat"
    >>> To3D.cmdline #doctest: +ELLIPSIS
    'to3d -datum float -anat -prefix dicomdir.nii ./*.dcm'
    >>> res = To3D.run() #doctest: +SKIP

   """

    _cmd = 'to3d'
    input_spec = To3DInputSpec
    output_spec = AFNICommandOutputSpec


class TShiftInputSpec(AFNICommandInputSpec):
    in_file = File(desc='input file to 3dTShift',
                   argstr='%s',
                   position=-1,
                   mandatory=True,
                   exists=True,
                   copyfile=False)

    out_file = File(name_template="%s_tshift", desc='output image file name',
                    argstr='-prefix %s', name_source="in_file")

    tr = traits.Str(desc='manually set the TR' +
                    'You can attach suffix "s" for seconds or "ms" for milliseconds.',
                    argstr='-TR %s')

    tzero = traits.Float(desc='align each slice to given time offset',
                         argstr='-tzero %s',
                         xor=['tslice'])

    tslice = traits.Int(desc='align each slice to time offset of given slice',
                        argstr='-slice %s',
                        xor=['tzero'])

    ignore = traits.Int(desc='ignore the first set of points specified',
                        argstr='-ignore %s')

    interp = traits.Enum(('Fourier', 'linear', 'cubic', 'quintic', 'heptic'),
                         desc='different interpolation methods (see 3dTShift for details)' +
                         ' default = Fourier', argstr='-%s')

    tpattern = traits.Str(desc='use specified slice time pattern rather than one in header',
                          argstr='-tpattern %s')

    rlt = traits.Bool(desc='Before shifting, remove the mean and linear trend',
                      argstr="-rlt")

    rltplus = traits.Bool(desc='Before shifting,' +
                          ' remove the mean and linear trend and ' +
                          'later put back the mean',
                          argstr="-rlt+")


class TShift(AFNICommand):
    """Shifts voxel time series from input
    so that seperate slices are aligned to the same
    temporal origin

    For complete details, see the `3dTshift Documentation.
    <http://afni.nimh.nih.gov/pub/dist/doc/program_help/3dTshift.html>

    Examples
    ========

    >>> from nipype.interfaces import afni as afni
    >>> tshift = afni.TShift()
    >>> tshift.inputs.in_file = 'functional.nii'
    >>> tshift.inputs.tpattern = 'alt+z'
    >>> tshift.inputs.tzero = 0.0
    >>> tshift.cmdline #doctest:
    '3dTshift -prefix functional_tshift -tpattern alt+z -tzero 0.0 functional.nii'
    >>> res = tshift.run()   # doctest: +SKIP

    """

    _cmd = '3dTshift'
    input_spec = TShiftInputSpec
    output_spec = AFNICommandOutputSpec


class RefitInputSpec(CommandLineInputSpec):
    in_file = File(desc='input file to 3drefit',
                   argstr='%s',
                   position=-1,
                   mandatory=True,
                   exists=True,
                   copyfile=True)

    deoblique = traits.Bool(desc='replace current transformation' +
                            ' matrix with cardinal matrix',
                            argstr='-deoblique')

    xorigin = traits.Str(desc='x distance for edge voxel offset',
                         argstr='-xorigin %s')

    yorigin = traits.Str(desc='y distance for edge voxel offset',
                         argstr='-yorigin %s')
    zorigin = traits.Str(desc='z distance for edge voxel offset',
                         argstr='-zorigin %s')

    xdel = traits.Float(desc='new x voxel dimension in mm',
                        argstr='-xdel %f')

    ydel = traits.Float(desc='new y voxel dimension in mm',
                        argstr='-ydel %f')

    zdel = traits.Float(desc='new z voxel dimension in mm',
                        argstr='-zdel %f')

    space = traits.Enum('TLRC', 'MNI', 'ORIG',
                        argstr='-space %s',
                        desc='Associates the dataset with a specific' +
                        ' template type, e.g. TLRC, MNI, ORIG')


class Refit(CommandLine):
    """Changes some of the information inside a 3D dataset's header

    For complete details, see the `3drefit Documentation.
    <http://afni.nimh.nih.gov/pub/dist/doc/program_help/3drefit.html>

    Examples
    ========

    >>> from nipype.interfaces import afni as afni
    >>> refit = afni.Refit()
    >>> refit.inputs.in_file = 'structural.nii'
    >>> refit.inputs.deoblique = True
    >>> refit.cmdline
    '3drefit -deoblique structural.nii'
    >>> res = refit.run() # doctest: +SKIP

    """

    _cmd = '3drefit'
    input_spec = RefitInputSpec
    output_spec = AFNICommandOutputSpec

    def _list_outputs(self):
        outputs = self.output_spec().get()
        outputs["out_file"] = os.path.abspath(self.inputs.in_file)
        return outputs


class WarpInputSpec(AFNICommandInputSpec):

    in_file = File(desc='input file to 3dWarp',
                   argstr='%s',
                   position=-1,
                   mandatory=True,
                   exists=True,
                   copyfile=False)

    out_file = File(name_template="%s_warp", desc='output image file name',
                    argstr='-prefix %s', name_source="in_file")

    tta2mni = traits.Bool(desc='transform dataset from Talairach to MNI152',
                          argstr='-tta2mni')

    mni2tta = traits.Bool(desc='transform dataset from MNI152 to Talaraich',
                          argstr='-mni2tta')

    matparent = File(desc="apply transformation from 3dWarpDrive",
                     argstr="-matparent %s",
                     exists=True)

    deoblique = traits.Bool(desc='transform dataset from oblique to cardinal',
                            argstr='-deoblique')

    interp = traits.Enum(('linear', 'cubic', 'NN', 'quintic'),
                         desc='spatial interpolation methods [default = linear]',
                         argstr='-%s')

    gridset = File(desc="copy grid of specified dataset",
                   argstr="-gridset %s",
                   exists=True)

    newgrid = traits.Float(desc="specify grid of this size (mm)",
                           argstr="-newgrid %f")

    zpad = traits.Int(desc="pad input dataset with N planes" +
                      " of zero on all sides.",
                      argstr="-zpad %d")


class Warp(AFNICommand):
    """Use 3dWarp for spatially transforming a dataset

    For complete details, see the `3dWarp Documentation.
    <http://afni.nimh.nih.gov/pub/dist/doc/program_help/3dWarp.html>`_

    Examples
    ========

    >>> from nipype.interfaces import afni as afni
    >>> warp = afni.Warp()
    >>> warp.inputs.in_file = 'structural.nii'
    >>> warp.inputs.deoblique = True
    >>> warp.inputs.out_file = "trans.nii.gz"
    >>> warp.cmdline
    '3dWarp -deoblique -prefix trans.nii.gz structural.nii'

    >>> warp_2 = afni.Warp()
    >>> warp_2.inputs.in_file = 'structural.nii'
    >>> warp_2.inputs.newgrid = 1.0
    >>> warp_2.inputs.out_file = "trans.nii.gz"
    >>> warp_2.cmdline
    '3dWarp -newgrid 1.000000 -prefix trans.nii.gz structural.nii'

    """

    _cmd = '3dWarp'
    input_spec = WarpInputSpec
    output_spec = AFNICommandOutputSpec


class ResampleInputSpec(AFNICommandInputSpec):

    in_file = File(desc='input file to 3dresample',
                   argstr='-inset %s',
                   position=-1,
                   mandatory=True,
                   exists=True,
                   copyfile=False)

    out_file = File(name_template="%s_resample", desc='output image file name',
                    argstr='-prefix %s', name_source="in_file")

    orientation = traits.Str(desc='new orientation code',
                             argstr='-orient %s')

    resample_mode = traits.Enum('NN', 'Li', 'Cu', 'Bk',
                                argstr='-rmode %s',
                                desc="resampling method from set {'NN', 'Li', 'Cu', 'Bk'}.  These are for 'Nearest Neighbor', 'Linear', 'Cubic' and 'Blocky' interpolation, respectively. Default is NN.")

    voxel_size = traits.Tuple(*[traits.Float()] * 3,
                              argstr='-dxyz %f %f %f',
                              desc="resample to new dx, dy and dz")

    master = traits.File(argstr='-master %s',
                         desc='align dataset grid to a reference file')


class Resample(AFNICommand):
    """Resample or reorient an image using AFNI 3dresample command

    For complete details, see the `3dresample Documentation.
    <http://afni.nimh.nih.gov/pub/dist/doc/program_help/3dresample.html>`_

    Examples
    ========

    >>> from nipype.interfaces import afni as afni
    >>> resample = afni.Resample()
    >>> resample.inputs.in_file = 'functional.nii'
    >>> resample.inputs.orientation= 'RPI'
    >>> resample.inputs.outputtype = "NIFTI"
    >>> resample.cmdline
    '3dresample -orient RPI -prefix functional_resample.nii -inset functional.nii'
    >>> res = resample.run() # doctest: +SKIP

    """

    _cmd = '3dresample'
    input_spec = ResampleInputSpec
    output_spec = AFNICommandOutputSpec


class AutoTcorrelateInputSpec(AFNICommandInputSpec):
    in_file = File(desc='timeseries x space (volume or surface) file',
                   argstr='%s',
                   position=-1,
                   mandatory=True,
                   exists=True,
                   copyfile=False)

    polort = traits.Int(
        desc='Remove polynomical trend of order m or -1 for no detrending',
        argstr="-polort %d")
    eta2 = traits.Bool(desc='eta^2 similarity',
                       argstr="-eta2")
    mask = File(exists=True, desc="mask of voxels",
                argstr="-mask %s")
    mask_only_targets = traits.Bool(desc="use mask only on targets voxels",
                                    argstr="-mask_only_targets",
                                    xor=['mask_source'])
    mask_source = File(exists=True,
                       desc="mask for source voxels",
                       argstr="-mask_source %s",
                       xor=['mask_only_targets'])

    out_file = File(name_template="%s_similarity_matrix.1D", desc='output image file name',
                    argstr='-prefix %s', name_source="in_file")


class AutoTcorrelate(AFNICommand):
    """Computes the correlation coefficient between the time series of each
    pair of voxels in the input dataset, and stores the output into a
    new anatomical bucket dataset [scaled to shorts to save memory space].

    Examples
    ========

    >>> from nipype.interfaces import afni as afni
    >>> corr = afni.AutoTcorrelate()
    >>> corr.inputs.in_file = 'functional.nii'
    >>> corr.inputs.polort = -1
    >>> corr.inputs.eta2 = True
    >>> corr.inputs.mask = 'mask.nii'
    >>> corr.inputs.mask_only_targets = True
    >>> corr.cmdline # doctest: +ELLIPSIS, +NORMALIZE_WHITESPACE
    '3dAutoTcorrelate -eta2 -mask mask.nii -mask_only_targets -prefix functional_similarity_matrix.1D -polort -1 functional.nii'
    >>> res = corr.run() # doctest: +SKIP
    """
    input_spec = AutoTcorrelateInputSpec
    output_spec = AFNICommandOutputSpec
    _cmd = '3dAutoTcorrelate'

    def _overload_extension(self, value, name=None):
        path, base, ext = split_filename(value)
        if ext.lower() not in [".1d", ".nii.gz", ".nii"]:
            ext = ext + ".1D"
        return os.path.join(path, base + ext)


class TStatInputSpec(AFNICommandInputSpec):
    in_file = File(desc='input file to 3dTstat',
                   argstr='%s',
                   position=-1,
                   mandatory=True,
                   exists=True,
                   copyfile=False)

    out_file = File(name_template="%s_tstat", desc='output image file name',
                    argstr='-prefix %s', name_source="in_file")

    mask = File(desc='mask file',
                argstr='-mask %s',
                exists=True)
    options = traits.Str(desc='selected statistical output',
                         argstr='%s')


class TStat(AFNICommand):
    """Compute voxel-wise statistics using AFNI 3dTstat command

    For complete details, see the `3dTstat Documentation.
    <http://afni.nimh.nih.gov/pub/dist/doc/program_help/3dTstat.html>`_

    Examples
    ========

    >>> from nipype.interfaces import afni as afni
    >>> tstat = afni.TStat()
    >>> tstat.inputs.in_file = 'functional.nii'
    >>> tstat.inputs.args= '-mean'
    >>> tstat.inputs.out_file = "stats"
    >>> tstat.cmdline
    '3dTstat -mean -prefix stats functional.nii'
    >>> res = tstat.run() # doctest: +SKIP

    """

    _cmd = '3dTstat'
    input_spec = TStatInputSpec
    output_spec = AFNICommandOutputSpec


class DetrendInputSpec(AFNICommandInputSpec):
    in_file = File(desc='input file to 3dDetrend',
                   argstr='%s',
                   position=-1,
                   mandatory=True,
                   exists=True,
                   copyfile=False)

    out_file = File(name_template="%s_detrend", desc='output image file name',
                    argstr='-prefix %s', name_source="in_file")


class Detrend(AFNICommand):
    """This program removes components from voxel time series using
    linear least squares

    For complete details, see the `3dDetrend Documentation.
    <http://afni.nimh.nih.gov/pub/dist/doc/program_help/3dDetrend.html>`_

    Examples
    ========

    >>> from nipype.interfaces import afni as afni
    >>> detrend = afni.Detrend()
    >>> detrend.inputs.in_file = 'functional.nii'
    >>> detrend.inputs.args = '-polort 2'
    >>> detrend.inputs.outputtype = "AFNI"
    >>> detrend.cmdline
    '3dDetrend -polort 2 -prefix functional_detrend functional.nii'
    >>> res = detrend.run() # doctest: +SKIP

    """

    _cmd = '3dDetrend'
    input_spec = DetrendInputSpec
    output_spec = AFNICommandOutputSpec


class DespikeInputSpec(AFNICommandInputSpec):
    in_file = File(desc='input file to 3dDespike',
                   argstr='%s',
                   position=-1,
                   mandatory=True,
                   exists=True,
                   copyfile=False)

    out_file = File(name_template="%s_despike", desc='output image file name',
                    argstr='-prefix %s', name_source="in_file")


class Despike(AFNICommand):
    """Removes 'spikes' from the 3D+time input dataset

    For complete details, see the `3dDespike Documentation.
    <http://afni.nimh.nih.gov/pub/dist/doc/program_help/3dDespike.html>`_

    Examples
    ========

    >>> from nipype.interfaces import afni as afni
    >>> despike = afni.Despike()
    >>> despike.inputs.in_file = 'functional.nii'
    >>> despike.cmdline
    '3dDespike -prefix functional_despike functional.nii'
    >>> res = despike.run() # doctest: +SKIP

    """

    _cmd = '3dDespike'
    input_spec = DespikeInputSpec
    output_spec = AFNICommandOutputSpec


class AutomaskInputSpec(AFNICommandInputSpec):
    in_file = File(desc='input file to 3dAutomask',
                   argstr='%s',
                   position=-1,
                   mandatory=True,
                   exists=True,
                   copyfile=False)

    out_file = File(name_template="%s_mask", desc='output image file name',
                    argstr='-prefix %s', name_source="in_file")

    brain_file = File(name_template="%s_masked",
                      desc="output file from 3dAutomask",
                      argstr='-apply_prefix %s',
                      name_source="in_file")

    clfrac = traits.Float(desc='sets the clip level fraction' +
                          ' (must be 0.1-0.9). ' +
                          'A small value will tend to make the mask larger [default = 0.5].',
                          argstr="-clfrac %s")

    dilate = traits.Int(desc='dilate the mask outwards',
                        argstr="-dilate %s")

    erode = traits.Int(desc='erode the mask inwards',
                       argstr="-erode %s")


class AutomaskOutputSpec(TraitedSpec):
    out_file = File(desc='mask file',
                    exists=True)

    brain_file = File(desc='brain file (skull stripped)', exists=True)


class Automask(AFNICommand):
    """Create a brain-only mask of the image using AFNI 3dAutomask command

    For complete details, see the `3dAutomask Documentation.
    <http://afni.nimh.nih.gov/pub/dist/doc/program_help/3dAutomask.html>`_

    Examples
    ========

    >>> from nipype.interfaces import afni as afni
    >>> automask = afni.Automask()
    >>> automask.inputs.in_file = 'functional.nii'
    >>> automask.inputs.dilate = 1
    >>> automask.inputs.outputtype = "NIFTI"
    >>> automask.cmdline #doctest: +ELLIPSIS
    '3dAutomask -apply_prefix functional_masked.nii -dilate 1 -prefix functional_mask.nii functional.nii'
    >>> res = automask.run() # doctest: +SKIP

    """

    _cmd = '3dAutomask'
    input_spec = AutomaskInputSpec
    output_spec = AutomaskOutputSpec


class VolregInputSpec(AFNICommandInputSpec):

    in_file = File(desc='input file to 3dvolreg',
                   argstr='%s',
                   position=-1,
                   mandatory=True,
                   exists=True,
                   copyfile=False)
    out_file = File(name_template="%s_volreg", desc='output image file name',
                    argstr='-prefix %s', name_source="in_file")
    basefile = File(desc='base file for registration',
                    argstr='-base %s',
                    position=-6,
                    exists=True)
    zpad = traits.Int(desc='Zeropad around the edges' +
                      ' by \'n\' voxels during rotations',
                      argstr='-zpad %d',
                      position=-5)
    md1d_file = File(name_template='%s_md.1D', desc='max displacement output file',
                     argstr='-maxdisp1D %s', name_source="in_file",
                     keep_extension=True, position=-4)
    oned_file = File(name_template='%s.1D', desc='1D movement parameters output file',
                     argstr='-1Dfile %s',
                     name_source="in_file",
                     keep_extension=True)
    verbose = traits.Bool(desc='more detailed description of the process',
                          argstr='-verbose')
    timeshift = traits.Bool(desc='time shift to mean slice time offset',
                            argstr='-tshift 0')
    copyorigin = traits.Bool(desc='copy base file origin coords to output',
                             argstr='-twodup')
    oned_matrix_save = File(name_template='%s.aff12.1D',
                            desc='Save the matrix transformation',
                            argstr='-1Dmatrix_save %s',
                            keep_extension=True,
                            name_source="in_file")


class VolregOutputSpec(TraitedSpec):
    out_file = File(desc='registered file', exists=True)
    md1d_file = File(desc='max displacement info file', exists=True)
    oned_file = File(desc='movement parameters info file', exists=True)
    oned_matrix_save = File(desc='matrix transformation from base to input', exists=True)


class Volreg(AFNICommand):
    """Register input volumes to a base volume using AFNI 3dvolreg command

    For complete details, see the `3dvolreg Documentation.
    <http://afni.nimh.nih.gov/pub/dist/doc/program_help/3dvolreg.html>`_

    Examples
    ========

    >>> from nipype.interfaces import afni as afni
    >>> volreg = afni.Volreg()
    >>> volreg.inputs.in_file = 'functional.nii'
    >>> volreg.inputs.args = '-Fourier -twopass'
    >>> volreg.inputs.zpad = 4
    >>> volreg.inputs.outputtype = "NIFTI"
    >>> volreg.cmdline #doctest: +ELLIPSIS
    '3dvolreg -Fourier -twopass -1Dfile functional.1D -1Dmatrix_save functional.aff12.1D -prefix functional_volreg.nii -zpad 4 -maxdisp1D functional_md.1D functional.nii'
    >>> res = volreg.run() # doctest: +SKIP

    """

    _cmd = '3dvolreg'
    input_spec = VolregInputSpec
    output_spec = VolregOutputSpec


class MergeInputSpec(AFNICommandInputSpec):
    in_files = InputMultiPath(
        File(desc='input file to 3dmerge', exists=True),
        argstr='%s',
        position=-1,
        mandatory=True,
        copyfile=False)
    out_file = File(name_template="%s_merge", desc='output image file name',
                    argstr='-prefix %s', name_source="in_file")
    doall = traits.Bool(desc='apply options to all sub-bricks in dataset',
                        argstr='-doall')
    blurfwhm = traits.Int(desc='FWHM blur value (mm)',
                          argstr='-1blur_fwhm %d',
                          units='mm')


class Merge(AFNICommand):
    """Merge or edit volumes using AFNI 3dmerge command

    For complete details, see the `3dmerge Documentation.
    <http://afni.nimh.nih.gov/pub/dist/doc/program_help/3dmerge.html>`_

    Examples
    ========

    >>> from nipype.interfaces import afni as afni
    >>> merge = afni.Merge()
    >>> merge.inputs.in_files = ['functional.nii', 'functional2.nii']
    >>> merge.inputs.blurfwhm = 4
    >>> merge.inputs.doall = True
    >>> merge.inputs.out_file = 'e7.nii'
    >>> res = merge.run() # doctest: +SKIP

    """

    _cmd = '3dmerge'
    input_spec = MergeInputSpec
    output_spec = AFNICommandOutputSpec


class CopyInputSpec(AFNICommandInputSpec):
    in_file = File(desc='input file to 3dcopy',
                   argstr='%s',
                   position=-2,
                   mandatory=True,
                   exists=True,
                   copyfile=False)
    out_file = File(name_template="%s_copy", desc='output image file name',
                    argstr='%s', position=-1, name_source="in_file")


class Copy(AFNICommand):
    """Copies an image of one type to an image of the same
    or different type using 3dcopy command

    For complete details, see the `3dcopy Documentation.
    <http://afni.nimh.nih.gov/pub/dist/doc/program_help/3dcopy.html>`_

    Examples
    ========

    >>> from nipype.interfaces import afni as afni
    >>> copy3d = afni.Copy()
    >>> copy3d.inputs.in_file = 'functional.nii'
    >>> copy3d.cmdline
    '3dcopy functional.nii functional_copy'

    >>> from copy import deepcopy
    >>> copy3d_2 = deepcopy(copy3d)
    >>> copy3d_2.inputs.outputtype = 'NIFTI'
    >>> copy3d_2.cmdline
    '3dcopy functional.nii functional_copy.nii'

    >>> copy3d_3 = deepcopy(copy3d)
    >>> copy3d_3.inputs.outputtype = 'NIFTI_GZ'
    >>> copy3d_3.cmdline
    '3dcopy functional.nii functional_copy.nii.gz'

    >>> copy3d_4 = deepcopy(copy3d)
    >>> copy3d_4.inputs.out_file = 'new_func.nii'
    >>> copy3d_4.cmdline
    '3dcopy functional.nii new_func.nii'
    """

    _cmd = '3dcopy'
    input_spec = CopyInputSpec
    output_spec = AFNICommandOutputSpec


class FourierInputSpec(AFNICommandInputSpec):
    in_file = File(desc='input file to 3dFourier',
                   argstr='%s',
                   position=-1,
                   mandatory=True,
                   exists=True,
                   copyfile=False)
    out_file = File(name_template="%s_fourier", desc='output image file name',
                    argstr='-prefix %s', name_source="in_file")
    lowpass = traits.Float(desc='lowpass',
                           argstr='-lowpass %f',
                           position=0,
                           mandatory=True)
    highpass = traits.Float(desc='highpass',
                            argstr='-highpass %f',
                            position=1,
                            mandatory=True)


class Fourier(AFNICommand):
    """Program to lowpass and/or highpass each voxel time series in a
    dataset, via the FFT

    For complete details, see the `3dFourier Documentation.
    <http://afni.nimh.nih.gov/pub/dist/doc/program_help/3dfourier.html>`_

    Examples
    ========

    >>> from nipype.interfaces import afni as afni
    >>> fourier = afni.Fourier()
    >>> fourier.inputs.in_file = 'functional.nii'
    >>> fourier.inputs.args = '-retrend'
    >>> fourier.inputs.highpass = 0.005
    >>> fourier.inputs.lowpass = 0.1
    >>> res = fourier.run() # doctest: +SKIP

    """

    _cmd = '3dFourier'
    input_spec = FourierInputSpec
    output_spec = AFNICommandOutputSpec


class BandpassInputSpec(AFNICommandInputSpec):
    in_file = File(
        desc='input file to 3dBandpass',
        argstr='%s',
        position=-1,
        mandatory=True,
        exists=True,
        copyfile=False)
    out_file = File(
        name_template='%s_bp',
        desc='output file from 3dBandpass',
        argstr='-prefix %s',
        position=1,
        name_source='in_file',
        genfile=True)
    lowpass = traits.Float(
        desc='lowpass',
        argstr='%f',
        position=-2,
        mandatory=True)
    highpass = traits.Float(
        desc='highpass',
        argstr='%f',
        position=-3,
        mandatory=True)
    mask = File(
        desc='mask file',
        position=2,
        argstr='-mask %s',
        exists=True)
    despike = traits.Bool(
        argstr='-despike',
        desc="""Despike each time series before other processing.
                  ++ Hopefully, you don't actually need to do this,
                     which is why it is optional.""")
    orthogonalize_file = InputMultiPath(
        File(exists=True),
        argstr="-ort %s",
        desc="""Also orthogonalize input to columns in f.1D
                   ++ Multiple '-ort' options are allowed.""")
    orthogonalize_dset = File(
        exists=True,
        argstr="-dsort %s",
        desc="""Orthogonalize each voxel to the corresponding
                   voxel time series in dataset 'fset', which must
                   have the same spatial and temporal grid structure
                   as the main input dataset.
                   ++ At present, only one '-dsort' option is allowed.""")
    no_detrend = traits.Bool(
        argstr='-nodetrend',
        desc="""Skip the quadratic detrending of the input that
                    occurs before the FFT-based bandpassing.
                   ++ You would only want to do this if the dataset
                      had been detrended already in some other program.""")
    tr = traits.Float(
        argstr="-dt %f",
        desc="set time step (TR) in sec [default=from dataset header]")
    nfft = traits.Int(
        argstr='-nfft %d',
        desc="set the FFT length [must be a legal value]")
    normalize = traits.Bool(
        argstr='-norm',
        desc="""Make all output time series have L2 norm = 1
                   ++ i.e., sum of squares = 1""")
    automask = traits.Bool(
        argstr='-automask',
        desc="Create a mask from the input dataset")
    blur = traits.Float(
        argstr='-blur %f',
        desc="""Blur (inside the mask only) with a filter
                    width (FWHM) of 'fff' millimeters.""")
    localPV = traits.Float(
        argstr='-localPV %f',
        desc="""Replace each vector by the local Principal Vector
                    (AKA first singular vector) from a neighborhood
                    of radius 'rrr' millimiters.
                   ++ Note that the PV time series is L2 normalized.
                   ++ This option is mostly for Bob Cox to have fun with.""")
    notrans = traits.Bool(
        argstr='-notrans',
        desc="""Don't check for initial positive transients in the data:
                   ++ The test is a little slow, so skipping it is OK,
                   if you KNOW the data time series are transient-free.""")


class Bandpass(AFNICommand):
    """Program to lowpass and/or highpass each voxel time series in a
    dataset, offering more/different options than Fourier

    For complete details, see the `3dBandpass Documentation.
    <http://afni.nimh.nih.gov/pub/dist/doc/program_help/3dbandpass.html>`_

    Examples
    ========

    >>> from nipype.interfaces import afni as afni
    >>> from nipype.testing import  example_data
    >>> bandpass = afni.Bandpass()
    >>> bandpass.inputs.in_file = example_data('functional.nii')
    >>> bandpass.inputs.highpass = 0.005
    >>> bandpass.inputs.lowpass = 0.1
    >>> res = bandpass.run() # doctest: +SKIP

    """

    _cmd = '3dBandpass'
    input_spec = BandpassInputSpec
    output_spec = AFNICommandOutputSpec


class ZCutUpInputSpec(AFNICommandInputSpec):
    in_file = File(desc='input file to 3dZcutup',
                   argstr='%s',
                   position=-1,
                   mandatory=True,
                   exists=True,
                   copyfile=False)
    out_file = File(name_template="%s_zcupup", desc='output image file name',
                    argstr='-prefix %s', name_source="in_file")
    keep = traits.Str(desc='slice range to keep in output',
                      argstr='-keep %s')


class ZCutUp(AFNICommand):
    """Cut z-slices from a volume using AFNI 3dZcutup command

    For complete details, see the `3dZcutup Documentation.
    <http://afni.nimh.nih.gov/pub/dist/doc/program_help/3dZcutup.html>`_

    Examples
    ========

    >>> from nipype.interfaces import afni as afni
    >>> zcutup = afni.ZCutUp()
    >>> zcutup.inputs.in_file = 'functional.nii'
    >>> zcutup.inputs.out_file = 'functional_zcutup.nii'
    >>> zcutup.inputs.keep= '0 10'
    >>> res = zcutup.run() # doctest: +SKIP

    """

    _cmd = '3dZcutup'
    input_spec = ZCutUpInputSpec
    output_spec = AFNICommandOutputSpec


class AllineateInputSpec(AFNICommandInputSpec):
    in_file = File(desc='input file to 3dAllineate',
                   argstr='-source %s',
                   position=-1,
                   mandatory=True,
                   exists=True,
                   copyfile=False)
    reference = File(
        exists=True,
        argstr='-base %s',
        desc="""file to be used as reference, the first volume will be used
if not given the reference will be the first volume of in_file.""")
    out_file = File(
        desc='output file from 3dAllineate',
        argstr='-prefix %s',
        position=-2,
        name_source='%s_allineate',
        genfile=True)

    out_param_file = File(
        argstr='-1Dparam_save %s',
        desc='Save the warp parameters in ASCII (.1D) format.')
    in_param_file = File(
        exists=True,
        argstr='-1Dparam_apply %s',
        desc="""Read warp parameters from file and apply them to
                  the source dataset, and produce a new dataset""")
    out_matrix = File(
        argstr='-1Dmatrix_save %s',
        desc='Save the transformation matrix for each volume.')
    in_matrix = File(desc='matrix to align input file',
                     argstr='-1Dmatrix_apply %s',
                     position=-3)

    _cost_funcs = [
        'leastsq', 'ls',
        'mutualinfo', 'mi',
        'corratio_mul', 'crM',
        'norm_mutualinfo', 'nmi',
        'hellinger', 'hel',
        'corratio_add', 'crA',
        'corratio_uns', 'crU']

    cost = traits.Enum(
        *_cost_funcs, argstr='-cost %s',
        desc="""Defines the 'cost' function that defines the matching
                between the source and the base""")
    _interp_funcs = [
        'nearestneighbour', 'linear', 'cubic', 'quintic', 'wsinc5']
    interpolation = traits.Enum(
        *_interp_funcs[:-1], argstr='-interp %s',
        desc='Defines interpolation method to use during matching')
    final_interpolation = traits.Enum(
        *_interp_funcs, argstr='-final %s',
        desc='Defines interpolation method used to create the output dataset')

    #   TECHNICAL OPTIONS (used for fine control of the program):
    nmatch = traits.Int(
        argstr='-nmatch %d',
        desc='Use at most n scattered points to match the datasets.')
    no_pad = traits.Bool(
        argstr='-nopad',
        desc='Do not use zero-padding on the base image.')
    zclip = traits.Bool(
        argstr='-zclip',
        desc='Replace negative values in the input datasets (source & base) with zero.')
    convergence = traits.Float(
        argstr='-conv %f',
        desc='Convergence test in millimeters (default 0.05mm).')
    usetemp = traits.Bool(argstr='-usetemp', desc='temporary file use')
    check = traits.List(
        traits.Enum(*_cost_funcs), argstr='-check %s',
        desc="""After cost functional optimization is done, start at the
                final parameters and RE-optimize using this new cost functions.
                If the results are too different, a warning message will be
                printed.  However, the final parameters from the original
                optimization will be used to create the output dataset.""")

    #      ** PARAMETERS THAT AFFECT THE COST OPTIMIZATION STRATEGY **
    one_pass = traits.Bool(
        argstr='-onepass',
        desc="""Use only the refining pass -- do not try a coarse
                resolution pass first.  Useful if you know that only
                small amounts of image alignment are needed.""")
    two_pass = traits.Bool(
        argstr='-twopass',
        desc="""Use a two pass alignment strategy for all volumes, searching
              for a large rotation+shift and then refining the alignment.""")
    two_blur = traits.Float(
        argstr='-twoblur',
        desc='Set the blurring radius for the first pass in mm.')
    two_first = traits.Bool(
        argstr='-twofirst',
        desc="""Use -twopass on the first image to be registered, and
               then on all subsequent images from the source dataset,
               use results from the first image's coarse pass to start
               the fine pass.""")
    two_best = traits.Int(
        argstr='-twobest %d',
        desc="""In the coarse pass, use the best 'bb' set of initial
               points to search for the starting point for the fine
               pass.  If bb==0, then no search is made for the best
               starting point, and the identity transformation is
               used as the starting point.  [Default=5; min=0 max=11]""")
    fine_blur = traits.Float(
        argstr='-fineblur %f',
        desc="""Set the blurring radius to use in the fine resolution
               pass to 'x' mm.  A small amount (1-2 mm?) of blurring at
               the fine step may help with convergence, if there is
               some problem, especially if the base volume is very noisy.
               [Default == 0 mm = no blurring at the final alignment pass]""")

    center_of_mass = traits.Str(
        argstr='-cmass%s',
        desc='Use the center-of-mass calculation to bracket the shifts.')
    autoweight = traits.Str(
        argstr='-autoweight%s',
        desc="""Compute a weight function using the 3dAutomask
               algorithm plus some blurring of the base image.""")
    automask = traits.Int(
        argstr='-automask+%d',
        desc="""Compute a mask function, set a value for dilation or 0.""")
    autobox = traits.Bool(
        argstr='-autobox',
        desc="""Expand the -automask function to enclose a rectangular
                box that holds the irregular mask.""")
    nomask = traits.Bool(
        argstr='-nomask',
        desc="""Don't compute the autoweight/mask; if -weight is not
                also used, then every voxel will be counted equally.""")
    weight_file = File(
        argstr='-weight %s', exists=True,
        desc="""Set the weighting for each voxel in the base dataset;
                larger weights mean that voxel count more in the cost function.
                Must be defined on the same grid as the base dataset""")
    out_weight_file = traits.File(
        argstr='-wtprefix %s',
        desc="""Write the weight volume to disk as a dataset""")

    source_mask = File(
        exists=True, argstr='-source_mask %s',
        desc='mask the input dataset')
    source_automask = traits.Int(
        argstr='-source_automask+%d',
        desc='Automatically mask the source dataset with dilation or 0.')
    warp_type = traits.Enum(
        'shift_only', 'shift_rotate', 'shift_rotate_scale', 'affine_general',
        argstr='-warp %s',
        desc='Set the warp type.')
    warpfreeze = traits.Bool(
        argstr='-warpfreeze',
        desc='Freeze the non-rigid body parameters after first volume.')
    replacebase = traits.Bool(
        argstr='-replacebase',
        desc="""If the source has more than one volume, then after the first
                volume is aligned to the base""")
    replacemeth = traits.Enum(
        *_cost_funcs,
        argstr='-replacemeth %s',
        desc="""After first volume is aligned, switch method for later volumes.
                For use with '-replacebase'.""")
    epi = traits.Bool(
        argstr='-EPI',
        desc="""Treat the source dataset as being composed of warped
                EPI slices, and the base as comprising anatomically
                'true' images.  Only phase-encoding direction image
                shearing and scaling will be allowed with this option.""")
    master = File(
        exists=True, argstr='-master %s',
        desc='Write the output dataset on the same grid as this file')
    newgrid = traits.Float(
        argstr='-newgrid %f',
        desc='Write the output dataset using isotropic grid spacing in mm')

    # Non-linear experimental
    _nwarp_types = ['bilinear',
                    'cubic', 'quintic', 'heptic', 'nonic',
                    'poly3', 'poly5', 'poly7', 'poly9']  # same non-hellenistic
    nwarp = traits.Enum(
        *_nwarp_types, argstr='-nwarp %s',
        desc='Experimental nonlinear warping: bilinear or legendre poly.')
    _dirs = ['X', 'Y', 'Z', 'I', 'J', 'K']
    nwarp_fixmot = traits.List(
        traits.Enum(*_dirs),
        argstr='-nwarp_fixmot%s',
        desc='To fix motion along directions.')
    nwarp_fixdep = traits.List(
        traits.Enum(*_dirs),
        argstr='-nwarp_fixdep%s',
        desc='To fix non-linear warp dependency along directions.')


class AllineateOutputSpec(TraitedSpec):
    out_file = File(desc='output image file name')
    matrix = File(desc='matrix to align input file')


class Allineate(AFNICommand):
    """Program to align one dataset (the 'source') to a base dataset

    For complete details, see the `3dAllineate Documentation.
    <http://afni.nimh.nih.gov/pub/dist/doc/program_help/3dAllineate.html>`_

    Examples
    ========

    >>> from nipype.interfaces import afni as afni
    >>> allineate = afni.Allineate()
    >>> allineate.inputs.in_file = 'functional.nii'
    >>> allineate.inputs.out_file= 'functional_allineate.nii'
    >>> allineate.inputs.in_matrix= 'cmatrix.mat'
    >>> res = allineate.run() # doctest: +SKIP

    """

    _cmd = '3dAllineate'
    input_spec = AllineateInputSpec
    output_spec = AllineateOutputSpec

    def _format_arg(self, name, trait_spec, value):
        if name == 'nwarp_fixmot' or name == 'nwarp_fixdep':
            arg = ' '.join([trait_spec.argstr % v for v in value])
            return arg
        return super(Allineate, self)._format_arg(name, trait_spec, value)

    def _list_outputs(self):
        outputs = self.output_spec().get()
        if not isdefined(self.inputs.out_file):
            outputs['out_file'] = self._gen_filename(self.inputs.in_file,
                                                     suffix=self.inputs.suffix)
        else:
            outputs['out_file'] = os.path.abspath(self.inputs.out_file)
        return outputs

    def _gen_filename(self, name):
        if name == 'out_file':
            return self._list_outputs()[name]


class MaskaveInputSpec(AFNICommandInputSpec):
    in_file = File(desc='input file to 3dmaskave',
                   argstr='%s',
                   position=-2,
                   mandatory=True,
                   exists=True,
                   copyfile=False)
    out_file = File(name_template="%s_maskave.1D", desc='output image file name',
                    keep_extension=True,
                    argstr="> %s", name_source="in_file", position=-1)
    mask = File(desc='matrix to align input file',
                argstr='-mask %s',
                position=1,
                exists=True)
    quiet = traits.Bool(desc='matrix to align input file',
                        argstr='-quiet',
                        position=2)


class Maskave(AFNICommand):
    """Computes average of all voxels in the input dataset
    which satisfy the criterion in the options list

    For complete details, see the `3dmaskave Documentation.
    <http://afni.nimh.nih.gov/pub/dist/doc/program_help/3dmaskave.html>`_

    Examples
    ========

    >>> from nipype.interfaces import afni as afni
    >>> maskave = afni.Maskave()
    >>> maskave.inputs.in_file = 'functional.nii'
    >>> maskave.inputs.mask= 'seed_mask.nii'
    >>> maskave.inputs.quiet= True
    >>> maskave.cmdline #doctest: +ELLIPSIS
    '3dmaskave -mask seed_mask.nii -quiet functional.nii > functional_maskave.1D'
    >>> res = maskave.run() # doctest: +SKIP

    """

    _cmd = '3dmaskave'
    input_spec = MaskaveInputSpec
    output_spec = AFNICommandOutputSpec


class SkullStripInputSpec(AFNICommandInputSpec):
    in_file = File(desc='input file to 3dSkullStrip',
                   argstr='-input %s',
                   position=1,
                   mandatory=True,
                   exists=True,
                   copyfile=False)
    out_file = File(name_template="%s_skullstrip", desc='output image file name',
                    argstr='-prefix %s', name_source="in_file")


class SkullStrip(AFNICommand):
    """A program to extract the brain from surrounding
    tissue from MRI T1-weighted images

    For complete details, see the `3dSkullStrip Documentation.
    <http://afni.nimh.nih.gov/pub/dist/doc/program_help/3dSkullStrip.html>`_

    Examples
    ========

    >>> from nipype.interfaces import afni as afni
    >>> skullstrip = afni.SkullStrip()
    >>> skullstrip.inputs.in_file = 'functional.nii'
    >>> skullstrip.inputs.args = '-o_ply'
    >>> res = skullstrip.run() # doctest: +SKIP

    """
    _cmd = '3dSkullStrip'
    _redirect_x = True
    input_spec = SkullStripInputSpec
    output_spec = AFNICommandOutputSpec

    def __init__(self, **inputs):
        from .base import Info, no_afni
        super(SkullStrip, self).__init__(**inputs)

        if not no_afni():
            v = Info.version()

            # As of AFNI 16.0.00, redirect_x is not needed
            if isinstance(v[0], int) and v[0] > 15:
                self._redirect_x = False


class TCatInputSpec(AFNICommandInputSpec):
    in_files = InputMultiPath(
        File(exists=True),
        desc='input file to 3dTcat',
        argstr=' %s',
        position=-1,
        mandatory=True,
        copyfile=False)
    out_file = File(name_template="%s_tcat", desc='output image file name',
                    argstr='-prefix %s', name_source="in_files")
    rlt = traits.Str(desc='options', argstr='-rlt%s', position=1)


class TCat(AFNICommand):
    """Concatenate sub-bricks from input datasets into
    one big 3D+time dataset

    For complete details, see the `3dTcat Documentation.
    <http://afni.nimh.nih.gov/pub/dist/doc/program_help/3dTcat.html>`_

    Examples
    ========

    >>> from nipype.interfaces import afni as afni
    >>> tcat = afni.TCat()
    >>> tcat.inputs.in_files = ['functional.nii', 'functional2.nii']
    >>> tcat.inputs.out_file= 'functional_tcat.nii'
    >>> tcat.inputs.rlt = '+'
    >>> res = tcat.run() # doctest: +SKIP

    """

    _cmd = '3dTcat'
    input_spec = TCatInputSpec
    output_spec = AFNICommandOutputSpec


class FimInputSpec(AFNICommandInputSpec):
    in_file = File(desc='input file to 3dfim+',
                   argstr=' -input %s',
                   position=1,
                   mandatory=True,
                   exists=True,
                   copyfile=False)
    out_file = File(name_template="%s_fim", desc='output image file name',
                    argstr='-bucket %s', name_source="in_file")
    ideal_file = File(desc='ideal time series file name',
                      argstr='-ideal_file %s',
                      position=2,
                      mandatory=True,
                      exists=True)
    fim_thr = traits.Float(desc='fim internal mask threshold value',
                           argstr='-fim_thr %f', position=3)
    out = traits.Str(desc='Flag to output the specified parameter',
                     argstr='-out %s', position=4)


class Fim(AFNICommand):
    """Program to calculate the cross-correlation of
    an ideal reference waveform with the measured FMRI
    time series for each voxel

    For complete details, see the `3dfim+ Documentation.
    <http://afni.nimh.nih.gov/pub/dist/doc/program_help/3dfim+.html>`_

    Examples
    ========

    >>> from nipype.interfaces import afni as afni
    >>> fim = afni.Fim()
    >>> fim.inputs.in_file = 'functional.nii'
    >>> fim.inputs.ideal_file= 'seed.1D'
    >>> fim.inputs.out_file = 'functional_corr.nii'
    >>> fim.inputs.out = 'Correlation'
    >>> fim.inputs.fim_thr = 0.0009
    >>> res = fim.run() # doctest: +SKIP

    """

    _cmd = '3dfim+'
    input_spec = FimInputSpec
    output_spec = AFNICommandOutputSpec


class TCorrelateInputSpec(AFNICommandInputSpec):
    xset = File(desc='input xset',
                argstr=' %s',
                position=-2,
                mandatory=True,
                exists=True,
                copyfile=False)
    yset = File(desc='input yset',
                argstr=' %s',
                position=-1,
                mandatory=True,
                exists=True,
                copyfile=False)
    out_file = File(name_template="%s_tcorr", desc='output image file name',
                    argstr='-prefix %s', name_source="xset")
    pearson = traits.Bool(desc='Correlation is the normal' +
                          ' Pearson correlation coefficient',
                          argstr='-pearson',
                          position=1)
    polort = traits.Int(desc='Remove polynomical trend of order m',
                        argstr='-polort %d', position=2)


class TCorrelate(AFNICommand):
    """Computes the correlation coefficient between corresponding voxel
    time series in two input 3D+time datasets 'xset' and 'yset'

    For complete details, see the `3dTcorrelate Documentation.
    <http://afni.nimh.nih.gov/pub/dist/doc/program_help/3dTcorrelate.html>`_

    Examples
    ========

    >>> from nipype.interfaces import afni as afni
    >>> tcorrelate = afni.TCorrelate()
    >>> tcorrelate.inputs.xset= 'u_rc1s1_Template.nii'
    >>> tcorrelate.inputs.yset = 'u_rc1s2_Template.nii'
    >>> tcorrelate.inputs.out_file = 'functional_tcorrelate.nii.gz'
    >>> tcorrelate.inputs.polort = -1
    >>> tcorrelate.inputs.pearson = True
    >>> res = tcarrelate.run() # doctest: +SKIP

    """

    _cmd = '3dTcorrelate'
    input_spec = TCorrelateInputSpec
    output_spec = AFNICommandOutputSpec


class TCorr1DInputSpec(AFNICommandInputSpec):
    xset = File(desc='3d+time dataset input',
                argstr=' %s',
                position=-2,
                mandatory=True,
                exists=True,
                copyfile=False)
    y_1d = File(desc='1D time series file input',
                argstr=' %s',
                position=-1,
                mandatory=True,
                exists=True)
    out_file = File(desc='output filename prefix',
                    name_template='%s_correlation.nii.gz',
                    argstr='-prefix %s',
                    name_source='xset',
                    keep_extension=True)
    pearson = traits.Bool(desc='Correlation is the normal' +
                          ' Pearson correlation coefficient',
                          argstr=' -pearson',
                          xor=['spearman', 'quadrant', 'ktaub'],
                          position=1)
    spearman = traits.Bool(desc='Correlation is the' +
                           ' Spearman (rank) correlation coefficient',
                           argstr=' -spearman',
                           xor=['pearson', 'quadrant', 'ktaub'],
                           position=1)
    quadrant = traits.Bool(desc='Correlation is the' +
                           ' quadrant correlation coefficient',
                           argstr=' -quadrant',
                           xor=['pearson', 'spearman', 'ktaub'],
                           position=1)
    ktaub = traits.Bool(desc='Correlation is the' +
                        ' Kendall\'s tau_b correlation coefficient',
                        argstr=' -ktaub',
                        xor=['pearson', 'spearman', 'quadrant'],
                        position=1)


class TCorr1DOutputSpec(TraitedSpec):
    out_file = File(desc='output file containing correlations',
                    exists=True)


class TCorr1D(AFNICommand):
    """Computes the correlation coefficient between each voxel time series
    in the input 3D+time dataset.
    For complete details, see the `3dTcorr1D Documentation.
    <http://afni.nimh.nih.gov/pub/dist/doc/program_help/3dTcorr1D.html>`_

    >>> from nipype.interfaces import afni as afni
    >>> tcorr1D = afni.TCorr1D()
    >>> tcorr1D.inputs.xset= 'u_rc1s1_Template.nii'
    >>> tcorr1D.inputs.y_1d = 'seed.1D'
    >>> tcorr1D.cmdline
    '3dTcorr1D -prefix u_rc1s1_Template_correlation.nii.gz  u_rc1s1_Template.nii  seed.1D'
    >>> res = tcorr1D.run() # doctest: +SKIP
    """

    _cmd = '3dTcorr1D'
    input_spec = TCorr1DInputSpec
    output_spec = TCorr1DOutputSpec


class BrickStatInputSpec(AFNICommandInputSpec):
    in_file = File(desc='input file to 3dmaskave',
                   argstr='%s',
                   position=-1,
                   mandatory=True,
                   exists=True)

    mask = File(desc='-mask dset = use dset as mask to include/exclude voxels',
                argstr='-mask %s',
                position=2,
                exists=True)

    min = traits.Bool(desc='print the minimum value in dataset',
                      argstr='-min',
                      position=1)


class BrickStatOutputSpec(TraitedSpec):
    min_val = traits.Float(desc='output')


class BrickStat(AFNICommand):
    """Compute maximum and/or minimum voxel values of an input dataset

    For complete details, see the `3dBrickStat Documentation.
    <http://afni.nimh.nih.gov/pub/dist/doc/program_help/3dBrickStat.html>`_

    Examples
    ========

    >>> from nipype.interfaces import afni as afni
    >>> brickstat = afni.BrickStat()
    >>> brickstat.inputs.in_file = 'functional.nii'
    >>> brickstat.inputs.mask = 'skeleton_mask.nii.gz'
    >>> brickstat.inputs.min = True
    >>> res = brickstat.run() # doctest: +SKIP

    """
    _cmd = '3dBrickStat'
    input_spec = BrickStatInputSpec
    output_spec = BrickStatOutputSpec

    def aggregate_outputs(self, runtime=None, needed_outputs=None):

        outputs = self._outputs()

        outfile = os.path.join(os.getcwd(), 'stat_result.json')

        if runtime is None:
            try:
                min_val = load_json(outfile)['stat']
            except IOError:
                return self.run().outputs
        else:
            min_val = []
            for line in runtime.stdout.split('\n'):
                if line:
                    values = line.split()
                    if len(values) > 1:
                        min_val.append([float(val) for val in values])
                    else:
                        min_val.extend([float(val) for val in values])

            if len(min_val) == 1:
                min_val = min_val[0]
            save_json(outfile, dict(stat=min_val))
        outputs.min_val = min_val

        return outputs


class ROIStatsInputSpec(CommandLineInputSpec):
    in_file = File(desc='input file to 3dROIstats',
                   argstr='%s',
                   position=-1,
                   mandatory=True,
                   exists=True)

    mask = File(desc='input mask',
                argstr='-mask %s',
                position=3,
                exists=True)

    mask_f2short = traits.Bool(
        desc='Tells the program to convert a float mask ' +
        'to short integers, by simple rounding.',
        argstr='-mask_f2short',
        position=2)

    quiet = traits.Bool(desc='execute quietly',
                        argstr='-quiet',
                        position=1)

    terminal_output = traits.Enum('allatonce',
                                  desc=('Control terminal output:'
                                        '`allatonce` - waits till command is '
                                        'finished to display output'),
                                  nohash=True, mandatory=True, usedefault=True)


class ROIStatsOutputSpec(TraitedSpec):
    stats = File(desc='output tab separated values file', exists=True)


class ROIStats(CommandLine):
    """Display statistics over masked regions

    For complete details, see the `3dROIstats Documentation.
    <http://afni.nimh.nih.gov/pub/dist/doc/program_help/3dROIstats.html>`_

    Examples
    ========

    >>> from nipype.interfaces import afni as afni
    >>> roistats = afni.ROIStats()
    >>> roistats.inputs.in_file = 'functional.nii'
    >>> roistats.inputs.mask = 'skeleton_mask.nii.gz'
    >>> roistats.inputs.quiet=True
    >>> res = roistats.run() # doctest: +SKIP

    """
    _cmd = '3dROIstats'
    input_spec = ROIStatsInputSpec
    output_spec = ROIStatsOutputSpec

    def aggregate_outputs(self, runtime=None, needed_outputs=None):
        outputs = self._outputs()
        output_filename = "roi_stats.csv"
        f = open(output_filename, "w")
        f.write(runtime.stdout)
        f.close()

        outputs.stats = os.path.abspath(output_filename)
        return outputs


class CalcInputSpec(AFNICommandInputSpec):
    in_file_a = File(desc='input file to 3dcalc',
                     argstr='-a %s', position=0, mandatory=True, exists=True)
    in_file_b = File(desc='operand file to 3dcalc',
                     argstr=' -b %s', position=1, exists=True)
    in_file_c = File(desc='operand file to 3dcalc',
                     argstr=' -c %s', position=2, exists=True)
    out_file = File(name_template="%s_calc", desc='output image file name',
                    argstr='-prefix %s', name_source="in_file_a")
    expr = traits.Str(desc='expr', argstr='-expr "%s"', position=3,
                      mandatory=True)
    start_idx = traits.Int(desc='start index for in_file_a',
                           requires=['stop_idx'])
    stop_idx = traits.Int(desc='stop index for in_file_a',
                          requires=['start_idx'])
    single_idx = traits.Int(desc='volume index for in_file_a')
    other = File(desc='other options', argstr='')


class Calc(AFNICommand):
    """This program does voxel-by-voxel arithmetic on 3D datasets

    For complete details, see the `3dcalc Documentation.
    <http://afni.nimh.nih.gov/pub/dist/doc/program_help/3dcalc.html>`_

    Examples
    ========

    >>> from nipype.interfaces import afni as afni
    >>> calc = afni.Calc()
    >>> calc.inputs.in_file_a = 'functional.nii'
    >>> calc.inputs.in_file_b = 'functional2.nii'
    >>> calc.inputs.expr='a*b'
    >>> calc.inputs.out_file =  'functional_calc.nii.gz'
    >>> calc.inputs.outputtype = "NIFTI"
    >>> calc.cmdline #doctest: +ELLIPSIS
    '3dcalc -a functional.nii  -b functional2.nii -expr "a*b" -prefix functional_calc.nii.gz'

    """

    _cmd = '3dcalc'
    input_spec = CalcInputSpec
    output_spec = AFNICommandOutputSpec

    def _format_arg(self, name, trait_spec, value):
        if name == 'in_file_a':
            arg = trait_spec.argstr % value
            if isdefined(self.inputs.start_idx):
                arg += '[%d..%d]' % (self.inputs.start_idx,
                                     self.inputs.stop_idx)
            if isdefined(self.inputs.single_idx):
                arg += '[%d]' % (self.inputs.single_idx)
            return arg
        return super(Calc, self)._format_arg(name, trait_spec, value)

    def _parse_inputs(self, skip=None):
        """Skip the arguments without argstr metadata
        """
        return super(Calc, self)._parse_inputs(
            skip=('start_idx', 'stop_idx', 'other'))


class BlurInMaskInputSpec(AFNICommandInputSpec):
    in_file = File(
        desc='input file to 3dSkullStrip',
        argstr='-input %s',
        position=1,
        mandatory=True,
        exists=True,
        copyfile=False)
    out_file = File(name_template='%s_blur', desc='output to the file', argstr='-prefix %s',
                    name_source='in_file', position=-1)
    mask = File(
        desc='Mask dataset, if desired.  Blurring will occur only within the mask.  Voxels NOT in the mask will be set to zero in the output.',
        argstr='-mask %s')
    multimask = File(
        desc='Multi-mask dataset -- each distinct nonzero value in dataset will be treated as a separate mask for blurring purposes.',
        argstr='-Mmask %s')
    automask = traits.Bool(
        desc='Create an automask from the input dataset.',
        argstr='-automask')
    fwhm = traits.Float(
        desc='fwhm kernel size',
        argstr='-FWHM %f',
        mandatory=True)
    preserve = traits.Bool(
        desc='Normally, voxels not in the mask will be set to zero in the output.  If you want the original values in the dataset to be preserved in the output, use this option.',
        argstr='-preserve')
    float_out = traits.Bool(
        desc='Save dataset as floats, no matter what the input data type is.',
        argstr='-float')
    options = traits.Str(desc='options', argstr='%s', position=2)


class BlurInMask(AFNICommand):
    """ Blurs a dataset spatially inside a mask.  That's all.  Experimental.

    For complete details, see the `3dBlurInMask Documentation.
    <http://afni.nimh.nih.gov/pub/dist/doc/program_help/3dBlurInMask.html>

    Examples
    ========

    >>> from nipype.interfaces import afni as afni
    >>> bim = afni.BlurInMask()
    >>> bim.inputs.in_file = 'functional.nii'
    >>> bim.inputs.mask = 'mask.nii'
    >>> bim.inputs.fwhm = 5.0
    >>> bim.cmdline #doctest: +ELLIPSIS
    '3dBlurInMask -input functional.nii -FWHM 5.000000 -mask mask.nii -prefix functional_blur'
    >>> res = bim.run()   # doctest: +SKIP

    """

    _cmd = '3dBlurInMask'
    input_spec = BlurInMaskInputSpec
    output_spec = AFNICommandOutputSpec


class TCorrMapInputSpec(AFNICommandInputSpec):
    in_file = File(exists=True, argstr='-input %s', mandatory=True, copyfile=False)
    seeds = File(exists=True, argstr='-seed %s', xor=('seeds_width'))
    mask = File(exists=True, argstr='-mask %s')
    automask = traits.Bool(argstr='-automask')
    polort = traits.Int(argstr='-polort %d')
    bandpass = traits.Tuple((traits.Float(), traits.Float()),
                            argstr='-bpass %f %f')
    regress_out_timeseries = traits.File(exists=True, argstr='-ort %s')
    blur_fwhm = traits.Float(argstr='-Gblur %f')
    seeds_width = traits.Float(argstr='-Mseed %f', xor=('seeds'))

    # outputs
    mean_file = File(argstr='-Mean %s', suffix='_mean', name_source="in_file")
    zmean = File(argstr='-Zmean %s', suffix='_zmean', name_source="in_file")
    qmean = File(argstr='-Qmean %s', suffix='_qmean', name_source="in_file")
    pmean = File(argstr='-Pmean %s', suffix='_pmean', name_source="in_file")

    _thresh_opts = ('absolute_threshold',
                    'var_absolute_threshold',
                    'var_absolute_threshold_normalize')
    thresholds = traits.List(traits.Int())
    absolute_threshold = File(
        argstr='-Thresh %f %s', suffix='_thresh',
        name_source="in_file", xor=_thresh_opts)
    var_absolute_threshold = File(
        argstr='-VarThresh %f %f %f %s', suffix='_varthresh',
        name_source="in_file", xor=_thresh_opts)
    var_absolute_threshold_normalize = File(
        argstr='-VarThreshN %f %f %f %s', suffix='_varthreshn',
        name_source="in_file", xor=_thresh_opts)

    correlation_maps = File(
        argstr='-CorrMap %s', name_source="in_file")
    correlation_maps_masked = File(
        argstr='-CorrMask %s', name_source="in_file")

    _expr_opts = ('average_expr', 'average_expr_nonzero', 'sum_expr')
    expr = traits.Str()
    average_expr = File(
        argstr='-Aexpr %s %s', suffix='_aexpr',
        name_source='in_file', xor=_expr_opts)
    average_expr_nonzero = File(
        argstr='-Cexpr %s %s', suffix='_cexpr',
        name_source='in_file', xor=_expr_opts)
    sum_expr = File(
        argstr='-Sexpr %s %s', suffix='_sexpr',
        name_source='in_file', xor=_expr_opts)
    histogram_bin_numbers = traits.Int()
    histogram = File(
        name_source='in_file', argstr='-Hist %d %s', suffix='_hist')


class TCorrMapOutputSpec(TraitedSpec):

    mean_file = File()
    zmean = File()
    qmean = File()
    pmean = File()
    absolute_threshold = File()
    var_absolute_threshold = File()
    var_absolute_threshold_normalize = File()
    correlation_maps = File()
    correlation_maps_masked = File()
    average_expr = File()
    average_expr_nonzero = File()
    sum_expr = File()
    histogram = File()


class TCorrMap(AFNICommand):
    """ For each voxel time series, computes the correlation between it
    and all other voxels, and combines this set of values into the
    output dataset(s) in some way.

    For complete details, see the `3dTcorrMap Documentation.
    <http://afni.nimh.nih.gov/pub/dist/doc/program_help/3dTcorrMap.html>

    Examples
    ========

    >>> from nipype.interfaces import afni as afni
    >>> tcm = afni.TCorrMap()
    >>> tcm.inputs.in_file = 'functional.nii'
    >>> tcm.inputs.mask = 'mask.nii'
    >>> tcm.mean_file = '%s_meancorr.nii'
    >>> res = tcm.run()   # doctest: +SKIP

    """

    _cmd = '3dTcorrMap'
    input_spec = TCorrMapInputSpec
    output_spec = TCorrMapOutputSpec
    _additional_metadata = ['suffix']

    def _format_arg(self, name, trait_spec, value):
        if name in self.inputs._thresh_opts:
            return trait_spec.argstr % self.inputs.thresholds + [value]
        elif name in self.inputs._expr_opts:
            return trait_spec.argstr % (self.inputs.expr, value)
        elif name == 'histogram':
            return trait_spec.argstr % (self.inputs.histogram_bin_numbers,
                                        value)
        else:
            return super(TCorrMap, self)._format_arg(name, trait_spec, value)


class AutoboxInputSpec(AFNICommandInputSpec):
    in_file = File(exists=True, mandatory=True, argstr='-input %s',
                   desc='input file', copyfile=False)
    padding = traits.Int(
        argstr='-npad %d',
        desc='Number of extra voxels to pad on each side of box')
    out_file = File(argstr="-prefix %s", name_source="in_file")
    no_clustering = traits.Bool(
        argstr='-noclust',
        desc="""Don't do any clustering to find box. Any non-zero
                voxel will be preserved in the cropped volume.
                The default method uses some clustering to find the
                cropping box, and will clip off small isolated blobs.""")


class AutoboxOuputSpec(TraitedSpec):  # out_file not mandatory
    x_min = traits.Int()
    x_max = traits.Int()
    y_min = traits.Int()
    y_max = traits.Int()
    z_min = traits.Int()
    z_max = traits.Int()

    out_file = File(desc='output file')


class Autobox(AFNICommand):
    """ Computes size of a box that fits around the volume.
    Also can be used to crop the volume to that box.

    For complete details, see the `3dAutobox Documentation.
    <http://afni.nimh.nih.gov/pub/dist/doc/program_help/3dAutobox.html>

    Examples
    ========

    >>> from nipype.interfaces import afni as afni
    >>> abox = afni.Autobox()
    >>> abox.inputs.in_file = 'structural.nii'
    >>> abox.inputs.padding = 5
    >>> res = abox.run()   # doctest: +SKIP

    """

    _cmd = '3dAutobox'
    input_spec = AutoboxInputSpec
    output_spec = AutoboxOuputSpec

    def aggregate_outputs(self, runtime=None, needed_outputs=None):
        outputs = super(Autobox, self).aggregate_outputs()
        pattern = 'x=(?P<x_min>-?\d+)\.\.(?P<x_max>-?\d+)  y=(?P<y_min>-?\d+)\.\.(?P<y_max>-?\d+)  z=(?P<z_min>-?\d+)\.\.(?P<z_max>-?\d+)'
        for line in runtime.stderr.split('\n'):
            m = re.search(pattern, line)
            if m:
                d = m.groupdict()
                for k in list(d.keys()):
                    d[k] = int(d[k])
                outputs.set(**d)
        return outputs

<<<<<<< HEAD
=======
    def _gen_filename(self, name):
        if name == 'out_file' and (not isdefined(self.inputs.out_file)):
            return Undefined
        return super(Autobox, self)._gen_filename(name)


>>>>>>> 42f0663e
class RetroicorInputSpec(AFNICommandInputSpec):
    in_file = File(desc='input file to 3dretroicor',
                   argstr='%s',
                   position=-1,
                   mandatory=True,
                   exists=True,
                   copyfile=False)
    out_file = File(desc='output image file name', argstr='-prefix %s', mandatory=True, position=1)
    card = File(desc='1D cardiac data file for cardiac correction',
                argstr='-card %s',
                position=-2,
                exists=True)
    resp = File(desc='1D respiratory waveform data for correction',
                argstr='-resp %s',
                position=-3,
                exists=True)
    threshold = traits.Int(desc='Threshold for detection of R-wave peaks in input (Make sure it is above the background noise level, Try 3/4 or 4/5 times range plus minimum)',
                           argstr='-threshold %d',
                           position=-4)
    order = traits.Int(desc='The order of the correction (2 is typical)',
                       argstr='-order %s',
                       position=-5)

    cardphase = File(desc='Filename for 1D cardiac phase output',
                     argstr='-cardphase %s',
                     position=-6,
                     hash_files=False)
    respphase = File(desc='Filename for 1D resp phase output',
                     argstr='-respphase %s',
                     position=-7,
                     hash_files=False)


class Retroicor(AFNICommand):
    """Performs Retrospective Image Correction for physiological
    motion effects, using a slightly modified version of the
    RETROICOR algorithm

    The durations of the physiological inputs are assumed to equal
    the duration of the dataset. Any constant sampling rate may be
    used, but 40 Hz seems to be acceptable. This program's cardiac
    peak detection algorithm is rather simplistic, so you might try
    using the scanner's cardiac gating output (transform it to a
    spike wave if necessary).

    This program uses slice timing information embedded in the
    dataset to estimate the proper cardiac/respiratory phase for
    each slice. It makes sense to run this program before any
    program that may destroy the slice timings (e.g. 3dvolreg for
    motion correction).

    For complete details, see the `3dretroicor Documentation.
    <http://afni.nimh.nih.gov/pub/dist/doc/program_help/3dretroicor.html>`_

    Examples
    ========
    >>> from nipype.interfaces import afni as afni
    >>> ret = afni.Retroicor()
    >>> ret.inputs.in_file = 'functional.nii'
    >>> ret.inputs.card = 'mask.1D'
    >>> ret.inputs.resp = 'resp.1D'
    >>> res = ret.run()   # doctest: +SKIP
    """

    _cmd = '3dretroicor'
    input_spec = RetroicorInputSpec
    output_spec = AFNICommandOutputSpec


class AFNItoNIFTIInputSpec(AFNICommandInputSpec):
    in_file = File(desc='input file to 3dAFNItoNIFTI',
                   argstr='%s',
                   position=-1,
                   mandatory=True,
                   exists=True,
                   copyfile=False)
    out_file = File(name_template="%s.nii", desc='output image file name',
                    argstr='-prefix %s', name_source="in_file")
    hash_files = False


class AFNItoNIFTI(AFNICommand):
    """Changes AFNI format files to NIFTI format using 3dAFNItoNIFTI

    see AFNI Documentation: <http://afni.nimh.nih.gov/pub/dist/doc/program_help/3dAFNItoNIFTI.html>
    this can also convert 2D or 1D data, which you can numpy.squeeze() to remove extra dimensions

    Examples
    ========

    >>> from nipype.interfaces import afni as afni
    >>> a2n = afni.AFNItoNIFTI()
    >>> a2n.inputs.in_file = 'afni_output.3D'
    >>> a2n.inputs.out_file =  'afni_output.nii'
    >>> a2n.cmdline
    '3dAFNItoNIFTI -prefix afni_output.nii afni_output.3D'

    """

    _cmd = '3dAFNItoNIFTI'
    input_spec = AFNItoNIFTIInputSpec
    output_spec = AFNICommandOutputSpec

    def _overload_extension(self, value):
        path, base, ext = split_filename(value)
        if ext.lower() not in [".1d", ".nii.gz", ".1D"]:
            ext = ext + ".nii"
        return os.path.join(path, base + ext)

    def _gen_filename(self, name):
        return os.path.abspath(super(AFNItoNIFTI, self)._gen_filename(name))


class EvalInputSpec(AFNICommandInputSpec):
    in_file_a = File(desc='input file to 1deval',
                     argstr='-a %s', position=0, mandatory=True, exists=True)
    in_file_b = File(desc='operand file to 1deval',
                     argstr=' -b %s', position=1, exists=True)
    in_file_c = File(desc='operand file to 1deval',
                     argstr=' -c %s', position=2, exists=True)
    out_file = File(name_template="%s_calc", desc='output image file name',
                    argstr='-prefix %s', name_source="in_file_a")
    out1D = traits.Bool(desc="output in 1D",
                        argstr='-1D')
    expr = traits.Str(desc='expr', argstr='-expr "%s"', position=3,
                      mandatory=True)
    start_idx = traits.Int(desc='start index for in_file_a',
                           requires=['stop_idx'])
    stop_idx = traits.Int(desc='stop index for in_file_a',
                          requires=['start_idx'])
    single_idx = traits.Int(desc='volume index for in_file_a')
    other = File(desc='other options', argstr='')


class Eval(AFNICommand):
    """Evaluates an expression that may include columns of data from one or more text files

    see AFNI Documentation: <http://afni.nimh.nih.gov/pub/dist/doc/program_help/1deval.html>

    Examples
    ========

    >>> from nipype.interfaces import afni as afni
    >>> eval = afni.Eval()
    >>> eval.inputs.in_file_a = 'seed.1D'
    >>> eval.inputs.in_file_b = 'resp.1D'
    >>> eval.inputs.expr='a*b'
    >>> eval.inputs.out1D = True
    >>> eval.inputs.out_file =  'data_calc.1D'
    >>> calc.cmdline #doctest: +SKIP
    '3deval -a timeseries1.1D  -b timeseries2.1D -expr "a*b" -1D -prefix data_calc.1D'

    """

    _cmd = '1deval'
    input_spec = EvalInputSpec
    output_spec = AFNICommandOutputSpec

    def _format_arg(self, name, trait_spec, value):
        if name == 'in_file_a':
            arg = trait_spec.argstr % value
            if isdefined(self.inputs.start_idx):
                arg += '[%d..%d]' % (self.inputs.start_idx,
                                     self.inputs.stop_idx)
            if isdefined(self.inputs.single_idx):
                arg += '[%d]' % (self.inputs.single_idx)
            return arg
        return super(Eval, self)._format_arg(name, trait_spec, value)

    def _parse_inputs(self, skip=None):
        """Skip the arguments without argstr metadata
        """
        return super(Eval, self)._parse_inputs(
            skip=('start_idx', 'stop_idx', 'out1D', 'other'))


class MeansInputSpec(AFNICommandInputSpec):
    in_file_a = File(desc='input file to 3dMean',
                     argstr='%s',
                     position=0,
                     mandatory=True,
                     exists=True)
    in_file_b = File(desc='another input file to 3dMean',
                     argstr='%s',
                     position=1,
                     exists=True)
    out_file = File(name_template="%s_mean", desc='output image file name',
                    argstr='-prefix %s', name_source="in_file_a")
    scale = traits.Str(desc='scaling of output', argstr='-%sscale')
    non_zero = traits.Bool(desc='use only non-zero values', argstr='-non_zero')
    std_dev = traits.Bool(desc='calculate std dev', argstr='-stdev')
    sqr = traits.Bool(desc='mean square instead of value', argstr='-sqr')
    summ = traits.Bool(desc='take sum, (not average)', argstr='-sum')
    count = traits.Bool(desc='compute count of non-zero voxels', argstr='-count')
    mask_inter = traits.Bool(desc='create intersection mask', argstr='-mask_inter')
    mask_union = traits.Bool(desc='create union mask', argstr='-mask_union')


class Means(AFNICommand):
    """Takes the voxel-by-voxel mean of all input datasets using 3dMean

    see AFNI Documentation: <http://afni.nimh.nih.gov/pub/dist/doc/program_help/3dMean.html>

    Examples
    ========

    >>> from nipype.interfaces import afni as afni
    >>> means = afni.Means()
    >>> means.inputs.in_file_a = 'im1.nii'
    >>> means.inputs.in_file_b = 'im2.nii'
    >>> means.inputs.out_file =  'output.nii'
    >>> means.cmdline
    '3dMean im1.nii im2.nii -prefix output.nii'

    """

    _cmd = '3dMean'
    input_spec = MeansInputSpec
    output_spec = AFNICommandOutputSpec<|MERGE_RESOLUTION|>--- conflicted
+++ resolved
@@ -1864,15 +1864,12 @@
                 outputs.set(**d)
         return outputs
 
-<<<<<<< HEAD
-=======
     def _gen_filename(self, name):
         if name == 'out_file' and (not isdefined(self.inputs.out_file)):
             return Undefined
         return super(Autobox, self)._gen_filename(name)
 
 
->>>>>>> 42f0663e
 class RetroicorInputSpec(AFNICommandInputSpec):
     in_file = File(desc='input file to 3dretroicor',
                    argstr='%s',
