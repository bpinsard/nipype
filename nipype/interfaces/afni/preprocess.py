--- conflicted
+++ resolved
@@ -1971,9 +1971,6 @@
         return os.path.join(path, base + ext)
 
     def _gen_filename(self, name):
-<<<<<<< HEAD
-        return os.path.abspath(super(AFNItoNIFTI, self)._gen_filename(name))
-=======
         return os.path.abspath(super(AFNItoNIFTI, self)._gen_filename(name))
         
 class EvalInputSpec(AFNICommandInputSpec):
@@ -2078,5 +2075,4 @@
 
     _cmd = '3dMean'
     input_spec = MeansInputSpec
-    output_spec = AFNICommandOutputSpec
->>>>>>> 8d3181a2
+    output_spec = AFNICommandOutputSpec