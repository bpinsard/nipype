--- conflicted
+++ resolved
@@ -1590,23 +1590,10 @@
     output_spec = ROIStatsOutputSpec
 
     def aggregate_outputs(self, runtime=None, needed_outputs=None):
-<<<<<<< HEAD
-        outputs = super(Autobox, self).aggregate_outputs()
-        pattern = 'x=(?P<x_min>-?\d+)\.\.(?P<x_max>-?\d+)  y=(?P<y_min>-?\d+)\.\.(?P<y_max>-?\d+)  z=(?P<z_min>-?\d+)\.\.(?P<z_max>-?\d+)'
-        for line in runtime.stderr.split('\n'):
-            m = re.search(pattern, line)
-            if m:
-                d = m.groupdict()
-                for k in list(d.keys()):
-                    d[k] = int(d[k])
-                outputs.set(**d)
-        return outputs
-=======
         outputs = self._outputs()
         output_filename = 'roi_stats.csv'
         with open(output_filename, 'w') as f:
           f.write(runtime.stdout)
->>>>>>> 18468d10
 
         outputs.stats = os.path.abspath(output_filename)
         return outputs
