--- conflicted
+++ resolved
@@ -11,11 +11,7 @@
 
 import os
 import re
-<<<<<<< HEAD
-import numpy as np
-=======
 from warnings import warn
->>>>>>> 42f0663e
 
 from .base import AFNICommand, AFNICommandInputSpec, AFNICommandOutputSpec
 from ..base import CommandLineInputSpec, CommandLine, OutputMultiPath
