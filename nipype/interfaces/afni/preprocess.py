# emacs: -*- mode: python; py-indent-offset: 4; indent-tabs-mode: nil -*-
# vi: set ft = python sts = 4 ts = 4 sw = 4 et:
"""Afni preprocessing interfaces

    Change directory to provide relative paths for doctests
    >>> import os
    >>> filepath = os.path.dirname( os.path.realpath( __file__ ) )
    >>> datadir = os.path.realpath(os.path.join(filepath, '../testing/data'))
    >>> os.chdir(datadir)
"""
import warnings
import os
from .base import AFNITraitedSpec, AFNICommand
from ..base import (Directory, CommandLineInputSpec, CommandLine, TraitedSpec,
                    traits, isdefined, File, InputMultiPath)
from ...utils.filemanip import (load_json, save_json, split_filename)

warn = warnings.warn
warnings.filterwarnings('always', category=UserWarning)


class To3DInputSpec(AFNITraitedSpec):
    infolder = Directory(desc='folder with DICOM images to convert',
        argstr='%s/*.dcm',
        position=-1,
        mandatory=True,
        exists=True)

    out_file = File(desc='converted image file',
        argstr='-prefix %s',
        position=-2,
        mandatory=True)

    filetype = traits.Enum('spgr', 'fse', 'epan', 'anat', 'ct', 'spct',
        'pet', 'mra', 'bmap', 'diff',
        'omri', 'abuc', 'fim', 'fith', 'fico', 'fitt', 'fift',
        'fizt', 'fict', 'fibt',
        'fibn', 'figt', 'fipt',
        'fbuc', argstr='-%s', desc='type of datafile being converted')

    skipoutliers = traits.Bool(desc='skip the outliers check',
        argstr='-skip_outliers')

    assumemosaic = traits.Bool(desc='assume that Siemens image is mosaic',
        argstr='-assume_dicom_mosaic')

    datatype = traits.Enum('short', 'float', 'byte', 'complex',
        desc='set output file datatype', argstr='-datum %s')

    funcparams = traits.Str(desc='parameters for functional data',
        argstr='-time:zt %s alt+z2')


class To3DOutputSpec(TraitedSpec):
    out_file = File(desc='converted file',
        exists=True)


class To3D(AFNICommand):
    """Create a 3D dataset from 2D image files using AFNI to3d command

    For complete details, see the `to3d Documentation
    <http://afni.nimh.nih.gov/pub/dist/doc/program_help/to3d.html>`_

    Examples
    ========

    >>> from nipype.interfaces import afni
    >>> To3D = afni.To3D()
    >>> To3D.inputs.datatype = 'float'
    >>> To3D.inputs.infolder = 'dicomdir'
    >>> To3D.inputs.filetype = "anat"
    >>> res = To3D.run() #doctest: +SKIP

   """

    _cmd = 'to3d'
    input_spec = To3DInputSpec
    output_spec = To3DOutputSpec

    def _list_outputs(self):
        outputs = self.output_spec().get()
        outputs['out_file'] = os.path.abspath(self.inputs.out_file)
        return outputs


class TShiftInputSpec(AFNITraitedSpec):
    in_file = File(desc='input file to 3dTShift',
        argstr='%s',
        position=-1,
        mandatory=True,
        exists=True)
    out_file = File(desc='output file from 3dTshift',
        argstr='-prefix %s',
        position=0,
        genfile=True)

    tr = traits.Str(desc='manually set the TR' +
        'You can attach suffix "s" for seconds or "ms" for milliseconds.',
        argstr='-TR %s')

    tzero = traits.Float(desc='align each slice to given time offset',
        argstr='-tzero %s',
        xor=['tslice'])

    tslice = traits.Int(desc='align each slice to time offset of given slice',
        argstr='-slice %s',
        xor=['tzero'])

    ignore = traits.Int(desc='ignore the first set of points specified',
        argstr='-ignore %s')

    interp = traits.Enum(('Fourier', 'linear', 'cubic', 'quintic', 'heptic'),
        desc='different interpolation methods (see 3dTShift for details)' +
        ' default = Fourier', argstr='-%s')

    tpattern = traits.Enum(('alt+z', 'alt+z2', 'alt-z',
        'alt-z2', 'seq+z', 'seq-z'),
        desc='use specified slice time pattern rather than one in header',
        argstr='-tpattern %s')

    rlt = traits.Bool(desc='Before shifting, remove the mean and linear trend',
        argstr="-rlt")

    rltplus = traits.Bool(desc='Before shifting,' +
        ' remove the mean and linear trend and ' +
        'later put back the mean',
        argstr="-rlt+")

    suffix = traits.Str('_tshift',desc="out_file suffix",usedefault=True)


class TShiftOutputSpec(TraitedSpec):
    out_file = File(desc='post slice time shifted 4D image')


class TShift(AFNICommand):
    """Shifts voxel time series from input
    so that seperate slices are aligned to the same
    temporal origin

    For complete details, see the `3dTshift Documentation.
    <http://afni.nimh.nih.gov/pub/dist/doc/program_help/3dTshift.html>

    Examples
    ========

    >>> from nipype.interfaces import afni as afni
    >>> from nipype.testing import  example_data
    >>> tshift = afni.TShift()
    >>> tshift.inputs.in_file = example_data('functional.nii')
    >>> tshift.inputs.out_file = 'functional_tshift.nii'
    >>> tshift.inputs.tpattern = 'alt+z'
    >>> tshift.inputs.tzero = 0.0
    >>> res = tshift.run()   # doctest: +SKIP

    """

    _cmd = '3dTshift'
    input_spec = TShiftInputSpec
    output_spec = TShiftOutputSpec

    def _gen_filename(self, name):
        if name == 'out_file':
            return self._list_outputs()[name]
        return None

    def _list_outputs(self):
        outputs = self.output_spec().get()
        outputs['out_file'] = os.path.abspath(self.inputs.out_file)
        if not isdefined(outputs['out_file']):
            outputs['out_file'] = self._gen_fname(self.inputs.in_file,
                suffix = self.inputs.suffix)
        return outputs


class RefitInputSpec(AFNITraitedSpec):
    in_file = File(desc='input file to 3drefit',
        argstr='%s',
        position=-1,
        mandatory=True,
        exists=True,
        copyfile=True)

    deoblique = traits.Bool(desc='replace current transformation' +
        ' matrix with cardinal matrix',
        argstr='-deoblique')

    xorigin = traits.Str(desc='x distance for edge voxel offset',
        argstr='-xorigin %s')

    yorigin = traits.Str(desc='y distance for edge voxel offset',
        argstr='-yorigin %s')
    zorigin = traits.Str(desc='z distance for edge voxel offset',
        argstr='-zorigin %s')

    suffix = traits.Str('_refit',desc="out_file suffix",usedefault=True)


class RefitOutputSpec(TraitedSpec):
    out_file = File(desc='Same file as original infile with modified matrix',
        exists=True)


class Refit(AFNICommand):
    """Changes some of the information inside a 3D dataset's header

    For complete details, see the `3drefit Documentation.
    <http://afni.nimh.nih.gov/pub/dist/doc/program_help/3drefit.html>

    Examples
    ========

    >>> from nipype.interfaces import afni as afni
    >>> from nipype.testing import  example_data
    >>> refit = afni.Refit()
    >>> refit.inputs.in_file = example_data('structural.nii')
    >>> refit.inputs.deoblique=True
    >>> res = refit.run() # doctest: +SKIP

    """

    _cmd = '3drefit'
    input_spec = RefitInputSpec
    output_spec = RefitOutputSpec

    def _gen_filename(self, name):
        if name == 'out_file':
            return self._list_outputs()[name]
        return None

    def _list_outputs(self):
        outputs = self.output_spec().get()
        outputs['out_file'] = self._gen_fname(
            self.inputs.in_file, suffix=self.inputs.suffix)
        return outputs


class WarpInputSpec(AFNITraitedSpec):

    in_file = File(desc='input file to 3dWarp',
        argstr='%s',
        position=-1,
        mandatory=True,
        exists=True)

    out_file = File(desc='output file from 3dWarp',
        argstr='-prefix %s',
        position=0,
        genfile=True)

    tta2mni = traits.Bool(desc='transform dataset from Talairach to MNI152',
        argstr='-tta2mni')

    mni2tta = traits.Bool(desc='transform dataset from MNI152 to Talaraich',
        argstr='-mni2tta')

    matparent = File(desc="apply transformation from 3dWarpDrive",
        argstr="-matparent %s",
        exists=True)

    deoblique = traits.Bool(desc='transform dataset from oblique to cardinal',
        argstr='-deoblique')

    interp = traits.Enum(('linear', 'cubic', 'NN', 'quintic'),
        desc='spatial interpolation methods [default = linear]',
        argstr='-%s')

    gridset = File(desc="copy grid of specified dataset",
        argstr="-gridset %s",
        exists=True)

    zpad = traits.Int(desc="pad input dataset with N planes" +
        " of zero on all sides.",
        argstr="-zpad %s")

    suffix = traits.Str('_warp',desc="out_file suffix",usedefault=True)

class WarpOutputSpec(TraitedSpec):
    out_file = File(desc='spatially transformed input image', exists=True)


class Warp(AFNICommand):
    """Use 3dWarp for spatially transforming a dataset

    For complete details, see the `3dWarp Documentation.
    <http://afni.nimh.nih.gov/pub/dist/doc/program_help/3dWarp.html>`_

    Examples
    ========

    >>> from nipype.interfaces import afni as afni
    >>> from nipype.testing import  example_data
    >>> warp = afni.Warp()
    >>> warp.inputs.in_file = example_data('structural.nii')
    >>> warp.inputs.deoblique = True
    >>> res = warp.run() # doctest: +SKIP

    """

    _cmd = '3dWarp'
    input_spec = WarpInputSpec
    output_spec = WarpOutputSpec

    def _gen_filename(self, name):
        if name == 'out_file':
            return self._list_outputs()[name]
        return None

    def _list_outputs(self):
        outputs = self.output_spec().get()
        outputs['out_file'] = os.path.abspath(self.inputs.out_file)
        if not isdefined(outputs['out_file']):
            outputs['out_file'] = self._gen_fname(
                self.inputs.in_file, suffix=self.inputs.suffix)
        return outputs


class ResampleInputSpec(AFNITraitedSpec):

    in_file = File(desc='input file to 3dresample',
        argstr='-inset %s',
        position=-1,
        mandatory=True,
        exists=True)

    out_file = File(desc='output file from 3dresample',
        argstr='-prefix %s',
        position=-2,
        genfile=True)

    orientation = traits.Str(desc='new orientation code',
        argstr='-orient %s')

    suffix = traits.Str('_resample', desc="out_file suffix",usedefault=True)


class ResampleOutputSpec(TraitedSpec):
    out_file = File(desc='reoriented or resampled file',
        exists=True)


class Resample(AFNICommand):
    """Resample or reorient an image using AFNI 3dresample command

    For complete details, see the `3dresample Documentation.
    <http://afni.nimh.nih.gov/pub/dist/doc/program_help/3dresample.html>`_

    Examples
    ========

    >>> from nipype.interfaces import afni as afni
    >>> from nipype.testing import  example_data
    >>> resample = afni.Resample()
    >>> resample.inputs.in_file = example_data('functional.nii')
    >>> resample.inputs.orientation= 'RPI'
    >>> res = resample.run() # doctest: +SKIP

    """

    _cmd = '3dresample'
    input_spec = ResampleInputSpec
    output_spec = ResampleOutputSpec

    def _gen_filename(self, name):
        if name == 'out_file':
            return self._list_outputs()[name]
        return None

    def _list_outputs(self):
        outputs = self.output_spec().get()
        outputs['out_file'] = os.path.abspath(self.inputs.out_file)
        if not isdefined(outputs['out_file']):
            outputs['out_file'] = self._gen_fname(
                self.inputs.in_file, suffix=self.inputs.suffix)
        return outputs


class TStatInputSpec(AFNITraitedSpec):
    in_file = File(desc='input file to 3dTstat',
        argstr='%s',
        position=-1,
        mandatory=True,
        exists=True)

    out_file = File(desc='output file from 3dTstat',
        argstr='-prefix %s',
        position=-2,
        genfile=True)
    mask = File(desc='mask file',
        argstr='-mask %s',
        exists=True)
    options = traits.Str(desc='selected statistical output',
        argstr='%s')

    suffix = traits.Str('_tstat', desc="out_file suffix", usedefault=True)


class TStatOutputSpec(TraitedSpec):
    out_file = File(desc='statistical file',
        exists=True)


class TStat(AFNICommand):
    """Compute voxel-wise statistics using AFNI 3dTstat command

    For complete details, see the `3dTstat Documentation.
    <http://afni.nimh.nih.gov/pub/dist/doc/program_help/3dTstat.html>`_

    Examples
    ========

    >>> from nipype.interfaces import afni as afni
    >>> from nipype.testing import  example_data
    >>> tstat = afni.TStat()
    >>> tstat.inputs.in_file = example_data('functional.nii')
    >>> tstat.inputs.options= '-mean'
    >>> res = tstat.run() # doctest: +SKIP

    """

    _cmd = '3dTstat'
    input_spec = TStatInputSpec
    output_spec = TStatOutputSpec

    def _gen_filename(self, name):
        if name == 'out_file':
            return self._list_outputs()[name]
        return None

    def _list_outputs(self):
        outputs = self.output_spec().get()
        outputs['out_file'] = os.path.abspath(self.inputs.out_file)
        if not isdefined(outputs['out_file']):
            outputs['out_file'] = self._gen_fname(
                self.inputs.in_file, suffix=self.inputs.suffix)
        return outputs


class DetrendInputSpec(AFNITraitedSpec):
    in_file = File(desc='input file to 3dDetrend',
        argstr='%s',
        position=-1,
        mandatory=True,
        exists=True)
    out_file = File(desc='output file from 3dDetrend',
         argstr='-prefix %s',
         position=-2,
         genfile=True)
    options = traits.Str(desc='selected statistical output',
        argstr='%s')
    suffix = traits.Str('_detrend', desc="out_file suffix", usedefault=True)


class DetrendOutputSpec(TraitedSpec):
    out_file = File(desc='statistical file',
        exists=True)


class Detrend(AFNICommand):
    """This program removes components from voxel time series using
    linear least squares

    For complete details, see the `3dDetrend Documentation.
    <http://afni.nimh.nih.gov/pub/dist/doc/program_help/3dDetrend.html>`_

    Examples
    ========

    >>> from nipype.interfaces import afni as afni
    >>> from nipype.testing import  example_data
    >>> detrend = afni.Detrend()
    >>> detrend.inputs.in_file = example_data('functional.nii')
    >>> detrend.inputs.options = '-polort 2'
    >>> res = detrend.run() # doctest: +SKIP

    """

    _cmd = '3dDetrend'
    input_spec = DetrendInputSpec
    output_spec = DetrendOutputSpec

    def _gen_filename(self, name):
        if name == 'out_file':
            return self._list_outputs()[name]
        return None

    def _list_outputs(self):
        outputs = self.output_spec().get()
        outputs['out_file'] = os.path.abspath(self.inputs.out_file)
        if not isdefined(outputs['out_file']):
            outputs['out_file'] = self._gen_fname(
                self.inputs.in_file, suffix=self.inputs.suffix)
        return outputs


class DespikeInputSpec(AFNITraitedSpec):
    in_file = File(desc='input file to 3dDespike',
        argstr='%s',
        position=-1,
        mandatory=True,
        exists=True)

    out_file = File(desc='output file from 3dDespike',
         argstr='-prefix %s',
         position=-2,
         genfile=True)

    options = traits.Str(desc='additional args',
        argstr='%s')
    suffix = traits.Str('_despike', desc="out_file suffix", usedefault=True)


class DespikeOutputSpec(TraitedSpec):
    out_file = File(desc='despiked img',
               exists=True)


class Despike(AFNICommand):
    """Removes 'spikes' from the 3D+time input dataset

    For complete details, see the `3dDespike Documentation.
    <http://afni.nimh.nih.gov/pub/dist/doc/program_help/3dDespike.html>`_

    Examples
    ========

    >>> from nipype.interfaces import afni as afni
    >>> from nipype.testing import  example_data
    >>> despike = afni.Despike()
    >>> despike.inputs.in_file = example_data('functional.nii')
    >>> res = despike.run() # doctest: +SKIP

    """

    _cmd = '3dDespike'
    input_spec = DespikeInputSpec
    output_spec = DespikeOutputSpec

    def _gen_filename(self, name):
        if name == 'out_file':
            return self._list_outputs()[name]
        return None

    def _list_outputs(self):
        outputs = self.output_spec().get()
        outputs['out_file'] = os.path.abspath(self.inputs.out_file)
        if not isdefined(outputs['out_file']):
            outputs['out_file'] = self._gen_fname(
                self.inputs.in_file, suffix=self.inputs.suffix)
        return outputs


class AutomaskInputSpec(AFNITraitedSpec):
    in_file = File(desc='input file to 3dAutomask',
        argstr='%s',
        position=-1,
        mandatory=True,
        exists=True)

    out_file = File(desc='output file from 3dAutomask (a brain mask)',
        argstr='-prefix %s',
        position=-2,
        genfile=True)

    apply_mask = File(desc="output file from 3dAutomask",
        argstr='-apply_prefix %s')

    clfrac = traits.Float(desc='sets the clip level fraction' +
        ' (must be 0.1-0.9). ' +
        'A small value will tend to make the mask larger [default = 0.5].',
        argstr="-dilate %s")

    dilate = traits.Int(desc='dilate the mask outwards',
        argstr="-dilate %s")

    erode = traits.Int(desc='erode the mask inwards',
        argstr="-erode %s")

    options = traits.Str(desc='automask settings',
        argstr='%s')

    mask_suffix = traits.Str('_mask',desc="out_file suffix",usedefault=True)
    apply_suffix = traits.Str('_masked',desc="out_file suffix",usedefault=True)



class AutomaskOutputSpec(TraitedSpec):
    out_file = File(desc='mask file',
        exists=True)

    brain_file = File(desc='brain file (skull stripped)',
        exists=True)


class Automask(AFNICommand):
    """Create a brain-only mask of the image using AFNI 3dAutomask command

    For complete details, see the `3dAutomask Documentation.
    <http://afni.nimh.nih.gov/pub/dist/doc/program_help/3dAutomask.html>`_

    Examples
    ========

    >>> from nipype.interfaces import afni as afni
    >>> from nipype.testing import  example_data
    >>> automask = afni.Automask()
    >>> automask.inputs.in_file = example_data('functional.nii')
    >>> automask.inputs.dilate = 1
    >>> res = automask.run() # doctest: +SKIP

    """

    _cmd = '3dAutomask'
    input_spec = AutomaskInputSpec
    output_spec = AutomaskOutputSpec


    def _gen_filename(self, name):
        if name == 'out_file' or name == 'brain_file':
            return self._list_outputs()[name]
        return None

    def _list_outputs(self):
        outputs = self.output_spec().get()

        outputs['out_file'] = os.path.abspath(self.inputs.out_file)
        if not isdefined(outputs['out_file']):
            outputs['out_file'] = self._gen_fname(
                self.inputs.in_file, suffix=self.inputs.mask_suffix)
        outputs['brain_file'] = os.path.abspath(self.inputs.apply_mask)
        if not isdefined(outputs['brain_file']):
            outputs['brain_file'] = self._gen_fname(
                self.inputs.in_file, suffix=self.inputs.apply_suffix)
        return outputs


class VolregInputSpec(AFNITraitedSpec):

    in_file = File(desc='input file to 3dvolreg',
       argstr='%s',
       position=-1,
       mandatory=True,
       exists=True)
    out_file = File(desc='output file from 3dvolreg',
       argstr='-prefix %s',
       position=-2,
       genfile=True)
    basefile = File(desc='base file for registration',
        argstr='-base %s',
        position=-6)
    zpad = File(desc='Zeropad around the edges' +
        ' by \'n\' voxels during rotations',
        argstr='-zpad %s',
        position=-5)
    md1dfile = File(desc='max displacement output file',
        argstr='-maxdisp1D %s',
        position=-4)
    oned_file = File(desc='1D movement parameters output file',
        argstr='-1Dfile %s',
        position=-3,
        genfile=True)
    verbose = traits.Bool(desc='more detailed description of the process',
        argstr='-verbose')
    timeshift = traits.Bool(desc='time shift to mean slice time offset',
        argstr='-tshift 0')
    copyorigin = traits.Bool(desc='copy base file origin coords to output',
        argstr='-twodup')
    other = traits.Str(desc='other options',
        argstr='%s')
    suffix = traits.Str('_volreg', desc="out_file suffix", usedefault=True)


class VolregOutputSpec(TraitedSpec):
    out_file = File(desc='registered file',
        exists=True)
    md1d_file = File(desc='max displacement info file')
    oned_file = File(desc='movement parameters info file')


class Volreg(AFNICommand):
    """Register input volumes to a base volume using AFNI 3dvolreg command

    For complete details, see the `3dvolreg Documentation.
    <http://afni.nimh.nih.gov/pub/dist/doc/program_help/3dvolreg.html>`_

    Examples
    ========

    >>> from nipype.interfaces import afni as afni
    >>> from nipype.testing import  example_data
    >>> volreg = afni.Volreg()
    >>> volreg.inputs.in_file = example_data('functional.nii')
    >>> volreg.inputs.other = '-Fourier -twopass'
    >>> volreg.inputs.zpad = '4'
    >>> res = volreg.run() # doctest: +SKIP

    """

    _cmd = '3dvolreg'
    input_spec = VolregInputSpec
    output_spec = VolregOutputSpec

    def _gen_filename(self, name):
        if name == 'out_file' or name == 'oned_file':
            return self._list_outputs()[name]

    def _list_outputs(self):
        outputs = self.output_spec().get()

        outputs['out_file'] = os.path.abspath(self.inputs.out_file)    
        if not isdefined(outputs['out_file']):
            outputs['out_file'] = self._gen_fname(self.inputs.in_file,
                                                     suffix=self.inputs.suffix)

        outputs['oned_file'] = os.path.abspath(self.inputs.oned_file)
        if not isdefined(outputs['oned_file']):
            outputs['oned_file'] = fname_presuffix(
                self.inputs.in_file,
                suffix = '%s.1D'%self.inputs.suffix,
                use_ext = False, newpath = os.getcwd())
        return outputs


class MergeInputSpec(AFNITraitedSpec):
    in_files = InputMultiPath(
        File(desc='input file to 3dmerge',exists=True),
        argstr='%s',
        position=-1,
        mandatory=True)
    out_file = File(desc='output file from 3dmerge',
         argstr='-prefix %s',
         position=-2,
         genfile=True)
    doall = traits.Bool(desc='apply options to all sub-bricks in dataset',
        argstr='-doall')
    blurfwhm = traits.Int(desc='FWHM blur value (mm)',
          argstr='-1blur_fwhm %d',
          units='mm')
    other = traits.Str(desc='other options',
         argstr='%s')
    suffix = traits.Str('_merge', desc="out_file suffix", usedefault=True)
        

class MergeOutputSpec(TraitedSpec):
    out_file = File(desc='smoothed file',
        exists=True)


class Merge(AFNICommand):
    """Merge or edit volumes using AFNI 3dmerge command

    For complete details, see the `3dmerge Documentation.
    <http://afni.nimh.nih.gov/pub/dist/doc/program_help/3dmerge.html>`_

    Examples
    ========

    >>> from nipype.interfaces import afni as afni
    >>> from nipype.testing import  example_data
    >>> merge = afni.Merge()
    >>> merge.inputs.infile = example_data('functional.nii')
    >>> merge.inputs.blurfwhm = 4.0
    >>> merge.inputs.doall = True
    >>> merge.inputs.outfile = 'e7.nii'
    >>> res = merge.run() # doctest: +SKIP

    """

    _cmd = '3dmerge'
    input_spec = MergeInputSpec
    output_spec = MergeOutputSpec

    def _list_outputs(self):
        outputs = self.output_spec().get()
        outputs['out_file'] = os.path.abspath(self.inputs.out_file)
        if not isdefined(outputs['out_file']):
            outputs['out_file'] = self._gen_fname(self.inputs.in_files[0],
                                                  suffix=self.inputs.suffix)
        return outputs

    def _gen_filename(self, name):
        if name == 'out_file':
            return self._list_outputs()[name]


class CopyInputSpec(AFNITraitedSpec):
    in_file = File(desc='input file to 3dcopy',
        argstr='%s',
        position=-2,
        mandatory=True,
        exists=True)
    out_file = File(desc='output file from 3dcopy',
        argstr='%s',
        position=-1,
        genfile=True)
    suffix = traits.Str('_copy', desc="out_file suffix", usedefault=True)


class CopyOutputSpec(TraitedSpec):
    out_file = File(desc='copied file')


class Copy(AFNICommand):
    """Copies an image of one type to an image of the same
    or different type using 3dcopy command

    For complete details, see the `3dcopy Documentation.
    <http://afni.nimh.nih.gov/pub/dist/doc/program_help/3dcopy.html>`_

    Examples
    ========

    >>> from nipype.interfaces import afni as afni
    >>> from nipype.testing import  example_data
    >>> copy = afni.Copy()
    >>> copy.inputs.in_file = example_data('functional.nii')
    >>> copy.inputs.out_file = 'new_func.nii'
    >>> res = copy.run() # doctest: +SKIP

    """

    _cmd = '3dcopy'
    input_spec = CopyInputSpec
    output_spec = CopyOutputSpec


    def _list_outputs(self):
        outputs = self.output_spec().get()
        outputs['out_file'] = os.path.abspath(self.inputs.out_file)
        if not isdefined(outputs['out_file']):
            outputs['out_file'] = self._gen_fname(self.inputs.in_file,
                                                  suffix=self.inputs.suffix)
        return outputs

    def _gen_filename(self, name):
        if name == 'out_file':
            return self._list_outputs()[name]

class FourierInputSpec(AFNITraitedSpec):
    in_file = File(desc='input file to 3dFourier',
        argstr='%s',
        position=-1,
        mandatory=True,
        exists=True)
    out_file = File(desc='output file from 3dFourier',
         argstr='-prefix %s',
         position=-2,
         genfile=True)
    lowpass = traits.Float(desc='lowpass',
        argstr='-lowpass %f',
        position=0,
        mandatory=True)
    highpass = traits.Float(desc='highpass',
        argstr='-highpass %f',
        position=1,
        mandatory=True)
    other = traits.Str(desc='other options',
        argstr='%s')
    suffix = traits.Str('_fourier', desc="out_file suffix", usedefault=True)


class FourierOutputSpec(TraitedSpec):
    out_file = File(desc='band-pass filtered file',
        exists=True)


class Fourier(AFNICommand):
    """Program to lowpass and/or highpass each voxel time series in a
    dataset, via the FFT

    For complete details, see the `3dFourier Documentation.
    <http://afni.nimh.nih.gov/pub/dist/doc/program_help/3dfourier.html>`_

    Examples
    ========

    >>> from nipype.interfaces import afni as afni
    >>> from nipype.testing import  example_data
    >>> fourier = afni.Fourier()
    >>> fourier.inputs.in_file = example_data('functional.nii')
    >>> fourier.inputs.other = '-retrend'
    >>> fourier.inputs.highpass = 0.005
    >>> fourier.inputs.lowpass = 0.1
    >>> res = fourier.run() # doctest: +SKIP

    """

    _cmd = '3dFourier'
    input_spec = FourierInputSpec
    output_spec = FourierOutputSpec


    def _list_outputs(self):
        outputs = self.output_spec().get()
        outputs['out_file'] = os.path.abspath(self.inputs.out_file)
        if not isdefined(outputs['out_file']):
            outputs['out_file'] = self._gen_fname(self.inputs.in_file,
                                                  suffix=self.inputs.suffix)
        return outputs

<<<<<<< HEAD
class BandpassInputSpec(AFNITraitedSpec):
    in_file = File(desc='input file to 3dBandpass',
        argstr='%s',
        position=-1,
        mandatory=True,
        exists=True)
    out_file = File(desc='output file from 3dBandpass',
         argstr='-prefix %s',
         position=1 ,
         genfile=True)
    lowpass = traits.Float(desc='lowpass',
        argstr='%f',
        position=-2,
        mandatory=True)
    highpass = traits.Float(desc='highpass',
        argstr='%f',
        position=-3,
        mandatory=True)
    other = traits.Str(desc='other options',
        argstr='%s')
    mask = File(desc='mask file',
        position=2,
        argstr='-mask %s',
        exists=True)
    
class BandpassOutputSpec(TraitedSpec):
    out_file = File(desc='band-pass filtered file',
        exists=True)


class Bandpass(AFNICommand):
    """Program to lowpass and/or highpass each voxel time series in a
    dataset, offering more/different options than Fourier

    For complete details, see the `3dBandpass Documentation.
    <http://afni.nimh.nih.gov/pub/dist/doc/program_help/3dbandpass.html>`_

    Examples
    ========

    >>> from nipype.interfaces import afni as afni
    >>> from nipype.testing import  example_data
    >>> bandpass = afni.Bandpass()
    >>> bandpass.inputs.in_file = example_data('functional.nii')
    >>> bandpass.inputs.highpass = 0.005
    >>> bandpass.inputs.lowpass = 0.1
    >>> res = bandpass.run() # doctest: +SKIP

    """

    _cmd = '3dBandpass'
    input_spec = BandpassInputSpec
    output_spec = BandpassOutputSpec


    def _gen_filename(self, name):
        """Generate output file name
        """
        if name == 'out_file':
            _, fname, ext = split_filename(self.inputs.in_file)
            return os.path.join(os.getcwd(), ''.join((fname, '_3dBp', ext)))

    def _list_outputs(self):
        outputs = self.output_spec().get()

        if not isdefined(self.inputs.out_file):
            outputs['out_file'] = self._gen_filename('out_file')
        else:
            outputs['out_file'] = os.path.abspath(self.inputs.out_file)
        return outputs

=======
    def _gen_filename(self, name):
        if name == 'out_file':
            return self._list_outputs()[name]
>>>>>>> eb371c03

class ZCutUpInputSpec(AFNITraitedSpec):
    in_file = File(desc='input file to 3dZcutup',
        argstr='%s',
        position=-1,
        mandatory=True,
        exists=True)
    out_file = File(desc='output file from 3dZcutup',
         argstr='-prefix %s',
         position=-2,
         mandatory=True)
    keep = traits.Str(desc='slice range to keep in output',
            argstr='-keep %s')
    other = traits.Str(desc='other options',
               argstr='%s')
    suffix = traits.Str('_zcutup', desc="out_file suffix", usedefault=True)


class ZCutUpOutputSpec(TraitedSpec):
    out_file = File(desc='cut file',
        exists=True)


class ZCutUp(AFNICommand):
    """Cut z-slices from a volume using AFNI 3dZcutup command

    For complete details, see the `3dZcutup Documentation.
    <http://afni.nimh.nih.gov/pub/dist/doc/program_help/3dZcutup.html>`_

    Examples
    ========

    >>> from nipype.interfaces import afni as afni
    >>> from nipype.testing import  example_data
    >>> zcutup = afni.Zcutup()
    >>> zcutup.inputs.infile = example_data('functional.nii')
    >>> zcutup.inputs.outfile= 'functional_zcutup.nii'
    >>> zcutup.inputs.keep= '0 10'
    >>> res = zcutup.run() # doctest: +SKIP

    """

    _cmd = '3dZcutup'
    input_spec = ZCutUpInputSpec
    output_spec = ZCutUpOutputSpec

    def _list_outputs(self):
        outputs = self.output_spec().get()
        outputs['out_file'] = os.path.abspath(self.inputs.out_file)
        if not isdefined(outputs['out_file']):
            outputs['out_file'] = self._gen_fname(self.inputs.in_file,
                                                  suffix=self.inputs.suffix)
        return outputs

    def _gen_filename(self, name):
        if name == 'out_file':
            return self._list_outputs()[name]


class AllineateInputSpec(AFNITraitedSpec):
    in_file = File(desc='input file to 3dAllineate',
        argstr='-source %s',
        position=-1,
        mandatory=True,
        exists=True)
    out_file = File(desc='output file from 3dAllineate',
         argstr='-prefix %s',
         position=-2,
         genfile=True)
    matrix = File(desc='matrix to align input file',
        argstr='-1dmatrix_apply %s',
        position=-3)
    suffix = traits.Str('_allineate', desc="out_file suffix", usedefault=True)


class AllineateOutputSpec(TraitedSpec):
    out_file = File(desc='cut file',
          exists=True)


class Allineate(AFNICommand):
    """Program to align one dataset (the 'source') to a base dataset

    For complete details, see the `3dAllineate Documentation.
    <http://afni.nimh.nih.gov/pub/dist/doc/program_help/3dAllineate.html>`_

    Examples
    ========

    >>> from nipype.interfaces import afni as afni
    >>> from nipype.testing import  example_data
    >>> allineate = afni.Allineate()
    >>> allineate.inputs.infile = example_data('functional.nii')
    >>> allineate.inputs.outfile= 'functional_allineate.nii'
    >>> allineate.inputs.matrix= example_data('cmatrix.mat')
    >>> res = allineate.run() # doctest: +SKIP

    """

    _cmd = '3dAllineate'
    input_spec = AllineateInputSpec
    output_spec = AllineateOutputSpec

    def _list_outputs(self):
        outputs = self.output_spec().get()
        outputs['out_file'] = os.path.abspath(self.inputs.out_file)
        if not isdefined(outputs['out_file']):
            outputs['out_file'] = self._gen_fname(self.inputs.in_file,
                                                  suffix=self.inputs.suffix)
        return outputs

    def _gen_filename(self, name):
        if name == 'out_file':
            return self._list_outputs()[name]


class MaskaveInputSpec(AFNITraitedSpec):
    in_file = File(desc='input file to 3dmaskave',
        argstr='%s',
        position=-2,
        mandatory=True,
        exists=True)
    out_file = File(desc='output to the file',
         argstr='> %s',
         position=-1,
         genfile=True)
    mask = File(desc='matrix to align input file',
        argstr='-mask %s',
        position=1)

    quiet = traits.Bool(desc='matrix to align input file',
        argstr='-quiet',
        position=2)
    suffix = traits.Str('_maskave', desc="out_file suffix", usedefault=True)


class MaskaveOutputSpec(TraitedSpec):
    out_file = File(desc='outfile',
          exists=True)


class Maskave(AFNICommand):
    """Computes average of all voxels in the input dataset
    which satisfy the criterion in the options list

    For complete details, see the `3dmaskave Documentation.
    <http://afni.nimh.nih.gov/pub/dist/doc/program_help/3dmaskave.html>`_

    Examples
    ========

    >>> from nipype.interfaces import afni as afni
    >>> from nipype.testing import  example_data
    >>> maskave = afni.Maskave()
    >>> maskave.inputs.in_file = example_data('functional.nii')
    >>> maskave.inputs.mask= example_data('seed_mask.nii')
    >>> maskave.inputs.quiet= True
    >>> maskave.inputs.out_file= 'maskave.1D'
    >>> res = maskave.run() # doctest: +SKIP

    """

    _cmd = '3dmaskave'
    input_spec = MaskaveInputSpec
    output_spec = MaskaveOutputSpec


    def _list_outputs(self):
        outputs = self.output_spec().get()
        outputs['out_file'] = os.path.abspath(self.inputs.out_file)
        if not isdefined(outputs['out_file']):
            outputs['out_file'] = self._gen_fname(self.inputs.in_file,
                                                  suffix=self.inputs.suffix)
        return outputs

    def _gen_filename(self, name):
        if name == 'out_file':
            return self._list_outputs()[name]

class SkullStripInputSpec(AFNITraitedSpec):
    in_file = File(desc='input file to 3dSkullStrip',
        argstr='-input %s',
        position=1,
        mandatory=True,
        exists=True)
    out_file = File(desc='output to the file',
         argstr='%s',
         position=-1,
        genfile=True)
    options = traits.Str(desc='options', argstr='%s', position=2)
    suffix = traits.Str('_skullstrip', desc="out_file suffix", usedefault=True)


class SkullStripOutputSpec(TraitedSpec):
    out_file = File(desc='outfile',
        exists=True)


class SkullStrip(AFNICommand):
    """A program to extract the brain from surrounding
    tissue from MRI T1-weighted images

    For complete details, see the `3dSkullStrip Documentation.
    <http://afni.nimh.nih.gov/pub/dist/doc/program_help/3dSkullStrip.html>`_

    Examples
    ========

    >>> from nipype.interfaces import afni as afni
    >>> from nipype.testing import  example_data
    >>> skullstrip = afni.Skullstrip()
    >>> skullstrip.inputs.in_file = example_data('functional.nii')
    >>> skullstrip.inputs.options = '-o_ply'
    >>> res = skullstrip.run() # doctest: +SKIP

    """
    _cmd = '3dSkullStrip'
    input_spec = SkullStripInputSpec
    output_spec = SkullStripOutputSpec


    def _list_outputs(self):
        outputs = self.output_spec().get()
        outputs['out_file'] = os.path.abspath(self.inputs.out_file)
        if not isdefined(outputs['out_file']):
            outputs['out_file'] = self._gen_fname(self.inputs.in_file,
                                                  suffix=self.inputs.suffix)
        return outputs

    def _gen_filename(self, name):
        if name == 'out_file':
            return self._list_outputs()[name]


class TCatInputSpec(AFNITraitedSpec):
    in_files = InputMultiPath(
        File(exists=True),
        desc='input file to 3dTcat',
        argstr=' %s',
        position=-1,
        mandatory=True)
    out_file = File(desc='output to the file',
         argstr='-prefix %s',
         position=-2,
         genfile=True)
    rlt = traits.Str(desc='options', argstr='-rlt%s', position=1)
    suffix = traits.Str('_tcat', desc="out_file suffix", usedefault=True)


class TCatOutputSpec(TraitedSpec):
    out_file = File(desc='outfile',
        exists=True)


class TCat(AFNICommand):
    """Concatenate sub-bricks from input datasets into
    one big 3D+time dataset

    For complete details, see the `3dTcat Documentation.
    <http://afni.nimh.nih.gov/pub/dist/doc/program_help/3dTcat.html>`_

    Examples
    ========

    >>> from nipype.interfaces import afni as afni
    >>> from nipype.testing import  example_data
    >>> tcat = afni.TCat()
    >>> tcat.inputs.in_file = example_data('functional.nii')
    >>> tcat.inputs.out_file= 'functional_tcat.nii'
    >>> tcat.inputs.rlt = '+'
    >>> res = tcat.run() # doctest: +SKIP

    """

    _cmd = '3dTcat'
    input_spec = TCatInputSpec
    output_spec = TCatOutputSpec

    def _list_outputs(self):
        outputs = self.output_spec().get()
        outputs['out_file'] = os.path.abspath(self.inputs.out_file)
        if not isdefined(outputs['out_file']):
            outputs['out_file'] = self._gen_fname(self.inputs.in_files[0],
                                                  suffix=self.inputs.suffix)
        return outputs

    def _gen_filename(self, name):
        if name == 'out_file':
            return self._list_outputs()[name]


class FimInputSpec(AFNITraitedSpec):
    in_file = File(desc='input file to 3dfim+',
        argstr=' -input %s',
        position=1,
        mandatory=True,
        exists=True)
    ideal_file = File(desc='output to the file',
        argstr='-ideal_file %s',
        position=2,
        mandatory=True)
    fim_thr = traits.Float(desc='fim internal mask threshold value',
        argstr='-fim_thr %f', position=3)

    out = traits.Str(desc='Flag to output the specified parameter',
        argstr='-out %s', position=4)

    out_file = File(desc='output file from 3dfim+', argstr='-bucket %s',
        position=-1, genfile=True)
    suffix = traits.Str('_fim', desc="out_file suffix", usedefault=True)


class FimOutputSpec(TraitedSpec):
    out_file = File(desc='outfile',
        exists=True)


class Fim(AFNICommand):
    """Program to calculate the cross-correlation of
    an ideal reference waveform with the measured FMRI
    time series for each voxel

    For complete details, see the `3dfim+ Documentation.
    <http://afni.nimh.nih.gov/pub/dist/doc/program_help/3dfim+.html>`_

    Examples
    ========

    >>> from nipype.interfaces import afni as afni
    >>> from nipype.testing import  example_data
    >>> fim = afni.Fim()
    >>> fim.inputs.in_file = example_data('functional.nii')
    >>> fim.inputs.ideal_file= example_data('seed.1D')
    >>> fim.inputs.out_file = 'functional_corr.nii'
    >>> fim.inputs.out = 'Correlation'
    >>> fim.inputs.fim_thr = 0.0009
    >>> res = fim.run() # doctest: +SKIP

    """

    _cmd = '3dfim+'
    input_spec = FimInputSpec
    output_spec = FimOutputSpec

    def _list_outputs(self):
        outputs = self.output_spec().get()
        outputs['out_file'] = os.path.abspath(self.inputs.out_file)
        if not isdefined(outputs['out_file']):
            outputs['out_file'] = self._gen_fname(self.inputs.in_file,
                                                  suffix=self.inputs.suffix)
        return outputs

    def _gen_filename(self, name):
        if name == 'out_file':
            return self._list_outputs()[name]

class TCorrelateInputSpec(AFNITraitedSpec):
    xset = File(desc='input xset',
        argstr=' %s',
        position=-2,
        mandatory=True,
        exists=True)
    yset = File(desc='input yset',
        argstr=' %s',
        position=-1,
        mandatory=True,
        exists=True)
    pearson = traits.Bool(desc='Correlation is the normal' +
        ' Pearson correlation coefficient',
        argstr='-pearson',
        position=1)
    polort = traits.Int(desc='Remove polynomical trend of order m',
        argstr='-polort %d', position=2)

    out_file = File(desc='Save output into dataset with prefix ',
        argstr='-prefix %s',
        position=3, genfile=True)

    options = traits.Str(desc='other options',
        argstr='%s', position=4)
    suffix = traits.Str('_tcor', desc="out_file suffix", usedefault=True)


class TCorrelateOutputSpec(TraitedSpec):
    out_file = File(desc='outfile',
        exists=True)


class TCorrelate(AFNICommand):
    """Computes the correlation coefficient between corresponding voxel
    time series in two input 3D+time datasets 'xset' and 'yset'

    For complete details, see the `3dTcorrelate Documentation.
    <http://afni.nimh.nih.gov/pub/dist/doc/program_help/3dTcorrelate.html>`_

    Examples
    ========

    >>> from nipype.interfaces import afni as afni
    >>> from nipype.testing import  example_data
    >>> tcorrelate = afni.TCorrelate()
    >>> tcorrelate.inputs.in_file = example_data('functional.nii')
    >>> tcorrelate.inputs.xset= example_data('u_rc1s1_Template.nii')
    >>> tcorrelate.inputs.yset = example_data('u_rc1s2_Template.nii')
    >>> tcorrelate.inputs.out_file = 'functional_tcorrelate.nii.gz'
    >>> tcorrelate.inputs.polort = -1
    >>> tcorrelate.inputs.pearson = True
    >>> res = tcarrelate.run() # doctest: +SKIP

    """

    _cmd = '3dTcorrelate'
    input_spec = TCorrelateInputSpec
    output_spec = TCorrelateOutputSpec

    def _list_outputs(self):
        outputs = self.output_spec().get()
        outputs['out_file'] = os.path.abspath(self.inputs.out_file)
        if not isdefined(outputs['out_file']):
            outputs['out_file'] = self._gen_fname(self.inputs.xset,
                                                  suffix=self.inputs.suffix)
        return outputs

    def _gen_filename(self, name):
        if name == 'out_file':
            return self._list_outputs()[name]


class BrickStatInputSpec(AFNITraitedSpec):
    in_file = File(desc='input file to 3dmaskave',
        argstr='%s',
        position=-1,
        mandatory=True,
        exists=True)

    mask = File(desc='-mask dset = use dset as mask to include/exclude voxels',
        argstr='-mask %s',
        position=2)

    min = traits.Bool(desc='print the minimum value in dataset',
        argstr='-min',
        position=1)


class BrickStatOutputSpec(TraitedSpec):
    min_val = traits.Float(desc='output')


class BrickStat(AFNICommand):
    """Compute maximum and/or minimum voxel values of an input dataset

    For complete details, see the `3dBrickStat Documentation.
    <http://afni.nimh.nih.gov/pub/dist/doc/program_help/3dBrickStat.html>`_

    Examples
    ========

    >>> from nipype.interfaces import afni as afni
    >>> from nipype.testing import  example_data
    >>> brickstat = afni.BrickStat()
    >>> brickstat.inputs.in_file = example_data('functional.nii')
    >>> brickstat.inputs.mask = example_data('skeleton_mask.nii.gz')
    >>> brickstat.inputs.min = True
    >>> res = brickstat.run() # doctest: +SKIP

    """
    _cmd = '3dBrickStat'
    input_spec = BrickStatInputSpec
    output_spec = BrickStatOutputSpec

    def aggregate_outputs(self, runtime=None, needed_outputs=None):

        outputs = self._outputs()

        outfile = os.path.join(os.getcwd(), 'stat_result.json')

        if runtime is None:
            try:
                min_val = load_json(outfile)['stat']
            except IOError:
                return self.run().outputs
        else:
            min_val = []
            for line in runtime.stdout.split('\n'):
                if line:
                    values = line.split()
                    if len(values) > 1:
                        min_val.append([float(val) for val in values])
                    else:
                        min_val.extend([float(val) for val in values])

            if len(min_val) == 1:
                min_val = min_val[0]
            save_json(outfile, dict(stat=min_val))
        outputs.min_val = min_val

        return outputs


class ROIStatsInputSpec(AFNITraitedSpec):
    in_file = File(desc='input file to 3dROIstats',
        argstr='%s',
        position=-1,
        mandatory=True,
        exists=True)

    mask = File(desc='input mask',
        argstr='-mask %s',
        position=3)

    mask_f2short = traits.Bool(
        desc='Tells the program to convert a float mask ' +
            'to short integers, by simple rounding.',
        argstr='-mask_f2short',
        position=2)

    quiet = traits.Bool(desc='execute quietly',
        argstr='-quiet',
        position=1)


class ROIStatsOutputSpec(TraitedSpec):
    stats = File(desc='output')


class ROIStats(AFNICommand):
    """Display statistics over masked regions

    For complete details, see the `3dROIstats Documentation.
    <http://afni.nimh.nih.gov/pub/dist/doc/program_help/3dROIstats.html>`_

    Examples
    ========

    >>> from nipype.interfaces import afni as afni
    >>> from nipype.testing import  example_data
    >>> roistats = afni.ROIStats()
    >>> roistats.inputs.in_file = example_data('functional.nii')
    >>> roistats.inputs.mask = example_data('skeleton_mask.nii.gz')
    >>> roistats.inputs.quiet=True
    >>> res = roistats.run() # doctest: +SKIP

    """
    _cmd = '3dROIstats'
    input_spec = ROIStatsInputSpec
    output_spec = ROIStatsOutputSpec

    def aggregate_outputs(self, runtime=None, needed_outputs=None):

        outputs = self._outputs()

        outfile = os.path.join(os.getcwd(), 'stat_result.json')

        if runtime is None:
            try:
                stats = load_json(outfile)['stat']
            except IOError:
                return self.run().outputs
        else:
            stats = []
            for line in runtime.stdout.split('\n'):
                if line:
                    values = line.split()
                    if len(values) > 1:
                        stats.append([float(val) for val in values])
                    else:
                        stats.extend([float(val) for val in values])

            if len(stats) == 1:
                stats = stats[0]
            of = os.path.join(os.getcwd(), 'TS.1D')
            f = open(of, 'w')

            for st in stats:
                f.write(str(st) + '\n')
            f.close()
            save_json(outfile, dict(stat=of))
        outputs.stats = of

        return outputs


"""
3dcalc -a ${rest}.nii.gz[${TRstart}..${TRend}] -expr 'a' -prefix $
{rest}_dr.nii.gz

3dcalc -a ${rest}_mc.nii.gz -b ${rest}_mask.nii.gz -expr 'a*b' -prefix
${rest}_ss.nii.gz
"""


class CalcInputSpec(CommandLineInputSpec):
    in_file_a = File(desc='input file to 3dcalc',
        argstr='-a %s', position=0, mandatory=True)
    in_file_b = File(desc='operand file to 3dcalc',
        argstr=' -b %s', position=1)
    expr = traits.Str(desc='expr', argstr='-expr %s', position=2,
        mandatory=True)
    out_file = File(desc='output file from 3dFourier', argstr='-prefix %s',
        position=-1, genfile=True)
    start_idx = traits.Int(desc='start index for infile_a',
        requires=['stop_idx'])
    stop_idx = traits.Int(desc='stop index for infile_a',
        requires=['start_idx'])
    single_idx = traits.Int(desc='volume index for infile_a')
    other = File(desc='other options', argstr='')
    suffix = traits.Str('_calc', desc="out_file suffix", usedefault=True)


class CalcOutputSpec(TraitedSpec):
    out_file = File(desc=' output file', exists=True)


class Calc(CommandLine):
    """This program does voxel-by-voxel arithmetic on 3D datasets

    For complete details, see the `3dcalc Documentation.
    <http://afni.nimh.nih.gov/pub/dist/doc/program_help/3dcalc.html>`_

    Examples
    ========

    >>> from nipype.interfaces import afni as afni
    >>> from nipype.testing import  example_data
    >>> calc = afni.Calc()
    >>> calc.inputs.infile_a = example_data('functional.nii')
    >>> calc.inputs.Infile_b = example_data('functional2.nii.gz')
    >>> calc.inputs.expr='a*b'
    >>> calc.inputs.out_file =  'functional_calc.nii.gz'
    >>> res = calc.run() # doctest: +SKIP

    """

    _cmd = '3dcalc'
    input_spec = CalcInputSpec
    output_spec = CalcOutputSpec


    def _list_outputs(self):
        outputs = self.output_spec().get()
        outputs['out_file'] = os.path.abspath(self.inputs.out_file)
        if not isdefined(outputs['out_file']):
            outputs['out_file'] = self._gen_fname(self.inputs.in_file_a,
                                                  suffix=self.inputs.suffix)
        return outputs

    def _gen_filename(self, name):
        if name == 'out_file':
            return self._list_outputs()[name]

    def _format_arg(self, name, trait_spec, value):
        if name == 'infile_a':
            arg = trait_spec.argstr % value
            if isdefined(self.inputs.start_idx):
                arg += '[%d..%d]' % (self.inputs.start_idx,
                    self.inputs.stop_idx)
            if isdefined(self.inputs.single_idx):
                arg += '[%d]' % (self.inputs.single_idx)
            return arg
        return super(Calc, self)._format_arg(name, trait_spec, value)

    def _parse_inputs(self, skip=None):
        """Skip the arguments without argstr metadata
        """
        return super(Calc, self)._parse_inputs(
            skip=('start_idx', 'stop_idx', 'other'))<|MERGE_RESOLUTION|>--- conflicted
+++ resolved
@@ -899,7 +899,10 @@
                                                   suffix=self.inputs.suffix)
         return outputs
 
-<<<<<<< HEAD
+    def _gen_filename(self, name):
+        if name == 'out_file':
+            return self._list_outputs()[name]
+
 class BandpassInputSpec(AFNITraitedSpec):
     in_file = File(desc='input file to 3dBandpass',
         argstr='%s',
@@ -971,11 +974,9 @@
             outputs['out_file'] = os.path.abspath(self.inputs.out_file)
         return outputs
 
-=======
-    def _gen_filename(self, name):
-        if name == 'out_file':
-            return self._list_outputs()[name]
->>>>>>> eb371c03
+    def _gen_filename(self, name):
+        if name == 'out_file':
+            return self._list_outputs()[name]
 
 class ZCutUpInputSpec(AFNITraitedSpec):
     in_file = File(desc='input file to 3dZcutup',
