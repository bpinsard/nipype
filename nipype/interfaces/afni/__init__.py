--- conflicted
+++ resolved
@@ -12,8 +12,4 @@
                          ZCutUp, Calc, TShift, Warp, Detrend, Despike, Copy,
                          Fourier, Allineate, Maskave, SkullStrip, TCat, Fim,
                          TCorrelate, BrickStat, ROIStats, AutoTcorrelate,
-<<<<<<< HEAD
-                         Bandpass, BlurInMask, Autobox)
-=======
-                         BlurInMask, Autobox, TCorrMap, Bandpass)
->>>>>>> 3bf65390
+                         BlurInMask, Autobox, TCorrMap, Bandpass)