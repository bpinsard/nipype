# emacs: -*- mode: python; py-indent-offset: 4; indent-tabs-mode: nil -*-
# vi: set ft=python sts=4 ts=4 sw=4 et:
"""The afni module provides classes for interfacing with the `AFNI
<http://www.fmrib.ox.ac.uk/afni/index.html>`_ command line tools.  This
was written to work with AFNI version 4.1.4.

Top-level namespace for afni.  Perhaps should just make afni a package!
"""

<<<<<<< HEAD
"""XXX: This is an temporary warning for the 0.3 release to let users know that the afni interface is under construction and unstable."""
import warnings
warnings.warn('AFNI interface unstable.  Use at own risk.')


from nipype.interfaces.afni.base import Info, AFNICommand, AFNITraitedSpec
from nipype.interfaces.afni.preprocess import (To3D, Refit, Resample, TStat,
Automask, Volreg, Merge, ZCutUp, Calc, TShift, Warp,
Detrend, Despike, Copy, Fourier, Allineate, Maskave,
SkullStrip, TCat, Fim, TCorrelate, BrickStat, ROIStats)
=======
from .base import Info
from .preprocess import (To3D, Refit, Resample, TStat, Automask, Volreg, Merge,
                         ZCutUp, Calc, TShift, Warp, Detrend, Despike, Copy,
                         Fourier, Allineate, Maskave, SkullStrip, TCat, Fim,
                         TCorrelate, BrickStat, ROIStats)
>>>>>>> 0e6300e8
<|MERGE_RESOLUTION|>--- conflicted
+++ resolved
@@ -7,21 +7,8 @@
 Top-level namespace for afni.  Perhaps should just make afni a package!
 """
 
-<<<<<<< HEAD
-"""XXX: This is an temporary warning for the 0.3 release to let users know that the afni interface is under construction and unstable."""
-import warnings
-warnings.warn('AFNI interface unstable.  Use at own risk.')
-
-
-from nipype.interfaces.afni.base import Info, AFNICommand, AFNITraitedSpec
-from nipype.interfaces.afni.preprocess import (To3D, Refit, Resample, TStat,
-Automask, Volreg, Merge, ZCutUp, Calc, TShift, Warp,
-Detrend, Despike, Copy, Fourier, Allineate, Maskave,
-SkullStrip, TCat, Fim, TCorrelate, BrickStat, ROIStats)
-=======
 from .base import Info
 from .preprocess import (To3D, Refit, Resample, TStat, Automask, Volreg, Merge,
                          ZCutUp, Calc, TShift, Warp, Detrend, Despike, Copy,
                          Fourier, Allineate, Maskave, SkullStrip, TCat, Fim,
-                         TCorrelate, BrickStat, ROIStats)
->>>>>>> 0e6300e8
+                         TCorrelate, BrickStat, ROIStats)