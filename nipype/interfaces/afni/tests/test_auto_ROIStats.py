--- conflicted
+++ resolved
@@ -8,9 +8,6 @@
     environ=dict(nohash=True,
     usedefault=True,
     ),
-<<<<<<< HEAD
-    args=dict(argstr='%s',
-=======
     ignore_exception=dict(nohash=True,
     usedefault=True,
     ),
@@ -20,17 +17,13 @@
     ),
     mask=dict(argstr='-mask %s',
     position=3,
->>>>>>> 83d6e700
     ),
     mask_f2short=dict(argstr='-mask_f2short',
     position=2,
     ),
-<<<<<<< HEAD
-=======
     quiet=dict(argstr='-quiet',
     position=1,
     ),
->>>>>>> 83d6e700
     terminal_output=dict(mandatory=True,
     nohash=True,
     usedefault=True,
