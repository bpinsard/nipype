# -*- coding: utf-8 -*-
# emacs: -*- mode: python; py-indent-offset: 4; indent-tabs-mode: nil -*-
# vi: set ft=python sts=4 ts=4 sw=4 et:
"""Various utilities

   Change directory to provide relative paths for doctests
   >>> import os
   >>> filepath = os.path.dirname( os.path.realpath( __file__ ) )
   >>> datadir = os.path.realpath(os.path.join(filepath, '../testing/data'))
   >>> os.chdir(datadir)
"""
from __future__ import print_function, division, unicode_literals, absolute_import
from builtins import zip, range, str, open

from future import standard_library
standard_library.install_aliases()

import os
import re
import numpy as np
import nibabel as nb

from nipype import logging
from .base import (traits, TraitedSpec, DynamicTraitedSpec, File,
                   Undefined, isdefined, OutputMultiPath, runtime_profile,
                   InputMultiPath, BaseInterface, BaseInterfaceInputSpec)
from .io import IOBase, add_traits
<<<<<<< HEAD
from ..testing import assert_equal
from ..utils.filemanip import (filename_to_list, copyfile, split_filename, loadpkl)
=======
from ..utils.filemanip import (filename_to_list, copyfile, split_filename)
>>>>>>> 18468d10
from ..utils.misc import getsource, create_function_from_source

logger = logging.getLogger('interface')
if runtime_profile:
    try:
        import psutil
    except ImportError as exc:
        logger.info('Unable to import packages needed for runtime profiling. '\
                    'Turning off runtime profiler. Reason: %s' % exc)
        runtime_profile = False

class IdentityInterface(IOBase):
    """Basic interface class generates identity mappings

    Examples
    --------

    >>> from nipype.interfaces.utility import IdentityInterface
    >>> ii = IdentityInterface(fields=['a', 'b'], mandatory_inputs=False)
    >>> ii.inputs.a
    <undefined>

    >>> ii.inputs.a = 'foo'
    >>> out = ii._outputs()
    >>> out.a
    <undefined>

    >>> out = ii.run()
    >>> out.outputs.a # doctest: +IGNORE_UNICODE
    'foo'

    >>> ii2 = IdentityInterface(fields=['a', 'b'], mandatory_inputs=True)
    >>> ii2.inputs.a = 'foo'
    >>> out = ii2.run() # doctest: +SKIP
    ValueError: IdentityInterface requires a value for input 'b' because it was listed in 'fields' Interface IdentityInterface failed to run.
    """
    input_spec = DynamicTraitedSpec
    output_spec = DynamicTraitedSpec

    def __init__(self, fields=None, mandatory_inputs=True, **inputs):
        super(IdentityInterface, self).__init__(**inputs)
        if fields is None or not fields:
            raise ValueError('Identity Interface fields must be a non-empty list')
        # Each input must be in the fields.
        for in_field in inputs:
            if in_field not in fields:
                raise ValueError('Identity Interface input is not in the fields: %s' % in_field)
        self._fields = fields
        self._mandatory_inputs = mandatory_inputs
        add_traits(self.inputs, fields)
        # Adding any traits wipes out all input values set in superclass initialization,
        # even it the trait is not in the add_traits argument. The work-around is to reset
        # the values after adding the traits.
        self.inputs.set(**inputs)

    def _add_output_traits(self, base):
        return add_traits(base, self._fields)

    def _list_outputs(self):
        # manual mandatory inputs check
        if self._fields and self._mandatory_inputs:
            for key in self._fields:
                value = getattr(self.inputs, key)
                if not isdefined(value):
                    msg = "%s requires a value for input '%s' because it was listed in 'fields'. \
                    You can turn off mandatory inputs checking by passing mandatory_inputs = False to the constructor." % \
                        (self.__class__.__name__, key)
                    raise ValueError(msg)

        outputs = self._outputs().get()
        for key in self._fields:
            val = getattr(self.inputs, key)
            if isdefined(val):
                outputs[key] = val
        return outputs


class MergeInputSpec(DynamicTraitedSpec, BaseInterfaceInputSpec):
    axis = traits.Enum('vstack', 'hstack', usedefault=True,
                       desc='direction in which to merge, hstack requires same number of elements in each input')
    no_flatten = traits.Bool(False, usedefault=True, desc='append to outlist instead of extending in vstack mode')


class MergeOutputSpec(TraitedSpec):
    out = traits.List(desc='Merged output')


class Merge(IOBase):
    """Basic interface class to merge inputs into a single list

    Examples
    --------

    >>> from nipype.interfaces.utility import Merge
    >>> mi = Merge(3)
    >>> mi.inputs.in1 = 1
    >>> mi.inputs.in2 = [2, 5]
    >>> mi.inputs.in3 = 3
    >>> out = mi.run()
    >>> out.outputs.out
    [1, 2, 5, 3]

    """
    input_spec = MergeInputSpec
    output_spec = MergeOutputSpec

    def __init__(self, numinputs=0, **inputs):
        super(Merge, self).__init__(**inputs)
        self._numinputs = numinputs
        add_traits(self.inputs, ['in%d' % (i + 1) for i in range(numinputs)])

    def _list_outputs(self):
        outputs = self._outputs().get()
        out = []
        if self.inputs.axis == 'vstack':
            for idx in range(self._numinputs):
                value = getattr(self.inputs, 'in%d' % (idx + 1))
                if isdefined(value):
                    if isinstance(value, list) and not self.inputs.no_flatten:
                        out.extend(value)
                    else:
                        out.append(value)
        else:
            for i in range(len(filename_to_list(self.inputs.in1))):
                out.insert(i, [])
                for j in range(self._numinputs):
                    out[i].append(filename_to_list(getattr(self.inputs, 'in%d' % (j + 1)))[i])
        if out:
            outputs['out'] = out
        return outputs


class RenameInputSpec(DynamicTraitedSpec):

    in_file = File(exists=True, mandatory=True, desc="file to rename")
    keep_ext = traits.Bool(desc=("Keep in_file extension, replace "
                                 "non-extension component of name"))
    format_string = traits.String(mandatory=True,
                                  desc=("Python formatting string for output "
                                        "template"))
    parse_string = traits.String(desc=("Python regexp parse string to define "
                                       "replacement inputs"))
    use_fullpath = traits.Bool(False, usedefault=True,
                               desc="Use full path as input to regex parser")


class RenameOutputSpec(TraitedSpec):

    out_file = traits.File(exists=True, desc="softlink to original file with new name")


class Rename(IOBase):
    """Change the name of a file based on a mapped format string.

    To use additional inputs that will be defined at run-time, the class
    constructor must be called with the format template, and the fields
    identified will become inputs to the interface.

    Additionally, you may set the parse_string input, which will be run
    over the input filename with a regular expressions search, and will
    fill in additional input fields from matched groups. Fields set with
    inputs have precedence over fields filled in with the regexp match.

    Examples
    --------
    >>> from nipype.interfaces.utility import Rename
    >>> rename1 = Rename()
    >>> rename1.inputs.in_file = "zstat1.nii.gz"
    >>> rename1.inputs.format_string = "Faces-Scenes.nii.gz"
    >>> res = rename1.run()          # doctest: +SKIP
    >>> res.outputs.out_file         # doctest: +SKIP
    'Faces-Scenes.nii.gz"            # doctest: +SKIP

    >>> rename2 = Rename(format_string="%(subject_id)s_func_run%(run)02d")
    >>> rename2.inputs.in_file = "functional.nii"
    >>> rename2.inputs.keep_ext = True
    >>> rename2.inputs.subject_id = "subj_201"
    >>> rename2.inputs.run = 2
    >>> res = rename2.run()          # doctest: +SKIP
    >>> res.outputs.out_file         # doctest: +SKIP
    'subj_201_func_run02.nii'        # doctest: +SKIP

    >>> rename3 = Rename(format_string="%(subject_id)s_%(seq)s_run%(run)02d.nii")
    >>> rename3.inputs.in_file = "func_epi_1_1.nii"
    >>> rename3.inputs.parse_string = "func_(?P<seq>\w*)_.*"
    >>> rename3.inputs.subject_id = "subj_201"
    >>> rename3.inputs.run = 2
    >>> res = rename3.run()          # doctest: +SKIP
    >>> res.outputs.out_file         # doctest: +SKIP
    'subj_201_epi_run02.nii'         # doctest: +SKIP

    """
    input_spec = RenameInputSpec
    output_spec = RenameOutputSpec

    def __init__(self, format_string=None, **inputs):
        super(Rename, self).__init__(**inputs)
        if format_string is not None:
            self.inputs.format_string = format_string
            self.fmt_fields = re.findall(r"%\((.+?)\)", format_string)
            add_traits(self.inputs, self.fmt_fields)
        else:
            self.fmt_fields = []

    def _rename(self):
        fmt_dict = dict()
        if isdefined(self.inputs.parse_string):
            if isdefined(self.inputs.use_fullpath) and self.inputs.use_fullpath:
                m = re.search(self.inputs.parse_string,
                              self.inputs.in_file)
            else:
                m = re.search(self.inputs.parse_string,
                              os.path.split(self.inputs.in_file)[1])
            if m:
                fmt_dict.update(m.groupdict())
        for field in self.fmt_fields:
            val = getattr(self.inputs, field)
            if isdefined(val):
                fmt_dict[field] = getattr(self.inputs, field)
        if self.inputs.keep_ext:
            fmt_string = "".join([self.inputs.format_string,
                                  split_filename(self.inputs.in_file)[2]])
        else:
            fmt_string = self.inputs.format_string
        return fmt_string % fmt_dict

    def _run_interface(self, runtime):
        runtime.returncode = 0
        _ = copyfile(self.inputs.in_file, os.path.join(os.getcwd(),
                                                       self._rename()))
        return runtime

    def _list_outputs(self):
        outputs = self._outputs().get()
        outputs["out_file"] = os.path.join(os.getcwd(), self._rename())
        return outputs


class SplitInputSpec(BaseInterfaceInputSpec):
    inlist = traits.List(traits.Any, mandatory=True,
                         desc='list of values to split')
    splits = traits.List(traits.Int, mandatory=True,
                         desc='Number of outputs in each split - should add to number of inputs')
    squeeze = traits.Bool(False, usedefault=True,
                          desc='unfold one-element splits removing the list')


class Split(IOBase):
    """Basic interface class to split lists into multiple outputs

    Examples
    --------

    >>> from nipype.interfaces.utility import Split
    >>> sp = Split()
    >>> _ = sp.inputs.set(inlist=[1, 2, 3], splits=[2, 1])
    >>> out = sp.run()
    >>> out.outputs.out1
    [1, 2]

    """

    input_spec = SplitInputSpec
    output_spec = DynamicTraitedSpec

    def _add_output_traits(self, base):
        undefined_traits = {}
        for i in range(len(self.inputs.splits)):
            key = 'out%d' % (i + 1)
            base.add_trait(key, traits.Any)
            undefined_traits[key] = Undefined
        base.trait_set(trait_change_notify=False, **undefined_traits)
        return base

    def _list_outputs(self):
        outputs = self._outputs().get()
        if isdefined(self.inputs.splits):
            if sum(self.inputs.splits) != len(self.inputs.inlist):
                raise RuntimeError('sum of splits != num of list elements')
            splits = [0]
            splits.extend(self.inputs.splits)
            splits = np.cumsum(splits)
            for i in range(len(splits) - 1):
                val = np.array(self.inputs.inlist)[splits[i]:splits[i + 1]].tolist()
                if self.inputs.squeeze and len(val) == 1:
                    val = val[0]
                outputs['out%d' % (i + 1)] = val
        return outputs


class SelectInputSpec(BaseInterfaceInputSpec):
    inlist = InputMultiPath(traits.Any, mandatory=True,
                            desc='list of values to choose from')
    index = InputMultiPath(traits.Int, mandatory=True,
                           desc='0-based indices of values to choose')


class SelectOutputSpec(TraitedSpec):
    out = OutputMultiPath(traits.Any, desc='list of selected values')


class Select(IOBase):
    """Basic interface class to select specific elements from a list

    Examples
    --------

    >>> from nipype.interfaces.utility import Select
    >>> sl = Select()
    >>> _ = sl.inputs.set(inlist=[1, 2, 3, 4, 5], index=[3])
    >>> out = sl.run()
    >>> out.outputs.out
    4

    >>> _ = sl.inputs.set(inlist=[1, 2, 3, 4, 5], index=[3, 4])
    >>> out = sl.run()
    >>> out.outputs.out
    [4, 5]

    """

    input_spec = SelectInputSpec
    output_spec = SelectOutputSpec

    def _list_outputs(self):
        outputs = self._outputs().get()
        out = np.array(self.inputs.inlist)[np.array(self.inputs.index)].tolist()
        outputs['out'] = out
        return outputs


class FunctionInputSpec(DynamicTraitedSpec, BaseInterfaceInputSpec):
    function_str = traits.Str(mandatory=True, desc='code for function')


class Function(IOBase):
    """Runs arbitrary function as an interface

    Examples
    --------

    >>> func = 'def func(arg1, arg2=5): return arg1 + arg2'
    >>> fi = Function(input_names=['arg1', 'arg2'], output_names=['out'])
    >>> fi.inputs.function_str = func
    >>> res = fi.run(arg1=1)
    >>> res.outputs.out
    6

    """

    input_spec = FunctionInputSpec
    output_spec = DynamicTraitedSpec

    def __init__(self, input_names, output_names, function=None, imports=None,
                 **inputs):
        """

        Parameters
        ----------

        input_names: single str or list
            names corresponding to function inputs
        output_names: single str or list
            names corresponding to function outputs.
            has to match the number of outputs
        function : callable
            callable python object. must be able to execute in an
            isolated namespace (possibly in concert with the ``imports``
            parameter)
        imports : list of strings
            list of import statements that allow the function to execute
            in an otherwise empty namespace
        """

        super(Function, self).__init__(**inputs)
        if function:
            if hasattr(function, '__call__'):
                try:
                    self.inputs.function_str = getsource(function)
                except IOError:
                    raise Exception('Interface Function does not accept '
                                    'function objects defined interactively '
                                    'in a python session')
            elif isinstance(function, (str, bytes)):
                self.inputs.function_str = function
            else:
                raise Exception('Unknown type of function')
        self.inputs.on_trait_change(self._set_function_string,
                                    'function_str')
        self._input_names = filename_to_list(input_names)
        self._output_names = filename_to_list(output_names)
        add_traits(self.inputs, [name for name in self._input_names])
        self.imports = imports
        self._out = {}
        for name in self._output_names:
            self._out[name] = None

    def _set_function_string(self, obj, name, old, new):
        if name == 'function_str':
            if hasattr(new, '__call__'):
                function_source = getsource(new)
            elif isinstance(new, (str, bytes)):
                function_source = new
            self.inputs.trait_set(trait_change_notify=False,
                                  **{'%s' % name: function_source})

    def _add_output_traits(self, base):
        undefined_traits = {}
        for key in self._output_names:
            base.add_trait(key, traits.Any)
            undefined_traits[key] = Undefined
        base.trait_set(trait_change_notify=False, **undefined_traits)
        return base

    def _run_interface(self, runtime):
        # Get workflow logger for runtime profile error reporting
        from nipype import logging
        logger = logging.getLogger('workflow')

        # Create function handle
        function_handle = create_function_from_source(self.inputs.function_str,
                                                      self.imports)

        # Wrapper for running function handle in multiprocessing.Process
        # Can catch exceptions and report output via multiprocessing.Queue
        def _function_handle_wrapper(queue, **kwargs):
            try:
                out = function_handle(**kwargs)
                queue.put(out)
            except Exception as exc:
                queue.put(exc)

        # Get function args
        args = {}
        for name in self._input_names:
            value = getattr(self.inputs, name)
            if isdefined(value):
                args[name] = value

        # Profile resources if set
        if runtime_profile:
            from nipype.interfaces.base import get_max_resources_used
            import multiprocessing
            # Init communication queue and proc objs
            queue = multiprocessing.Queue()
            proc = multiprocessing.Process(target=_function_handle_wrapper,
                                           args=(queue,), kwargs=args)

            # Init memory and threads before profiling
            mem_mb = 0
            num_threads = 0

            # Start process and profile while it's alive
            proc.start()
            while proc.is_alive():
                mem_mb, num_threads = \
                    get_max_resources_used(proc.pid, mem_mb, num_threads,
                                           pyfunc=True)

            # Get result from process queue
            out = queue.get()
            # If it is an exception, raise it
            if isinstance(out, Exception):
                raise out

            # Function ran successfully, populate runtime stats
            setattr(runtime, 'runtime_memory_gb', mem_mb / 1024.0)
            setattr(runtime, 'runtime_threads', num_threads)
        else:
            out = function_handle(**args)

        if len(self._output_names) == 1:
            self._out[self._output_names[0]] = out
        else:
            if isinstance(out, tuple) and (len(out) != len(self._output_names)):
                raise RuntimeError('Mismatch in number of expected outputs')

            else:
                for idx, name in enumerate(self._output_names):
                    self._out[name] = out[idx]

        return runtime

    def _list_outputs(self):
        outputs = self._outputs().get()
        for key in self._output_names:
            outputs[key] = self._out[key]
        return outputs


class AssertEqualInputSpec(BaseInterfaceInputSpec):
    volume1 = File(exists=True, mandatory=True)
    volume2 = File(exists=True, mandatory=True)


class AssertEqual(BaseInterface):
    input_spec = AssertEqualInputSpec

    def _run_interface(self, runtime):

        data1 = nb.load(self.inputs.volume1).get_data()
        data2 = nb.load(self.inputs.volume2).get_data()

        if not np.all(data1 == data2):
            raise RuntimeError('Input images are not exactly equal')
        return runtime


class LoadResultsInputSpec(BaseInterfaceInputSpec):
    result_file = traits.File(
        mandatory=True,
        exists=True,
        desc='the results file to be loaded')

class LoadResults(IOBase):
    input_spec = LoadResultsInputSpec
    output_spec = DynamicTraitedSpec
    
    def __init__(self,source_interface,**inputs):
        super(LoadResults, self).__init__(**inputs)
                
        self._out_traits = source_interface.output_spec.class_trait_names(transient=None)

    def _add_output_traits(self, base):
        undefined_traits = {}
        for name in self._out_traits:
            base.add_trait(name,traits.Any)
            undefined_traits[name] = Undefined
        base.trait_set(trait_change_notify=False, **undefined_traits)
        return base

    def _run_interface(self, runtime):
        self._outs = loadpkl(self.inputs.result_file).outputs
        return runtime

    def _list_outputs(self):
        outputs = self._outputs().get()
        for k,v in self._outs.items():
            outputs[k]=v
        return outputs

class CSVReaderInputSpec(DynamicTraitedSpec, TraitedSpec):
    in_file = File(exists=True, mandatory=True, desc='Input comma-seperated value (CSV) file')
    header = traits.Bool(False, usedefault=True, desc='True if the first line is a column header')


class CSVReader(BaseInterface):
    """
    Examples
    --------

    >>> reader = CSVReader()  # doctest: +SKIP
    >>> reader.inputs.in_file = 'noHeader.csv'  # doctest: +SKIP
    >>> out = reader.run()  # doctest: +SKIP
    >>> out.outputs.column_0 == ['foo', 'bar', 'baz']  # doctest: +SKIP
    True
    >>> out.outputs.column_1 == ['hello', 'world', 'goodbye']  # doctest: +SKIP
    True
    >>> out.outputs.column_2 == ['300.1', '5', '0.3']  # doctest: +SKIP
    True

    >>> reader = CSVReader()  # doctest: +SKIP
    >>> reader.inputs.in_file = 'header.csv'  # doctest: +SKIP
    >>> reader.inputs.header = True  # doctest: +SKIP
    >>> out = reader.run()  # doctest: +SKIP
    >>> out.outputs.files == ['foo', 'bar', 'baz']  # doctest: +SKIP
    True
    >>> out.outputs.labels == ['hello', 'world', 'goodbye']  # doctest: +SKIP
    True
    >>> out.outputs.erosion == ['300.1', '5', '0.3']  # doctest: +SKIP
    True

    """
    input_spec = CSVReaderInputSpec
    output_spec = DynamicTraitedSpec
    _always_run = True

    def _append_entry(self, outputs, entry):
        for key, value in zip(self._outfields, entry):
            outputs[key].append(value)
        return outputs

    def _parse_line(self, line):
        line = line.replace('\n', '')
        entry = [x.strip() for x in line.split(',')]
        return entry

    def _get_outfields(self):
        with open(self.inputs.in_file, 'r') as fid:
            entry = self._parse_line(fid.readline())
            if self.inputs.header:
                self._outfields = tuple(entry)
            else:
                self._outfields = tuple(['column_' + str(x) for x in range(len(entry))])
        return self._outfields

    def _run_interface(self, runtime):
        self._get_outfields()
        return runtime

    def _outputs(self):
        return self._add_output_traits(super(CSVReader, self)._outputs())

    def _add_output_traits(self, base):
        return add_traits(base, self._get_outfields())

    def _list_outputs(self):
        outputs = self.output_spec().get()
        isHeader = True
        for key in self._outfields:
            outputs[key] = []  # initialize outfields
        with open(self.inputs.in_file, 'r') as fid:
            for line in fid.readlines():
                if self.inputs.header and isHeader:  # skip header line
                    isHeader = False
                    continue
                entry = self._parse_line(line)
                outputs = self._append_entry(outputs, entry)
        return outputs<|MERGE_RESOLUTION|>--- conflicted
+++ resolved
@@ -25,12 +25,7 @@
                    Undefined, isdefined, OutputMultiPath, runtime_profile,
                    InputMultiPath, BaseInterface, BaseInterfaceInputSpec)
 from .io import IOBase, add_traits
-<<<<<<< HEAD
-from ..testing import assert_equal
 from ..utils.filemanip import (filename_to_list, copyfile, split_filename, loadpkl)
-=======
-from ..utils.filemanip import (filename_to_list, copyfile, split_filename)
->>>>>>> 18468d10
 from ..utils.misc import getsource, create_function_from_source
 
 logger = logging.getLogger('interface')
