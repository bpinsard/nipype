# emacs: -*- mode: python; py-indent-offset: 4; indent-tabs-mode: nil -*-
# vi: set ft=python sts=4 ts=4 sw=4 et:
"""Provides interfaces to various commands provided by FreeSurfer

   Change directory to provide relative paths for doctests
   >>> import os
   >>> filepath = os.path.dirname( os.path.realpath( __file__ ) )
   >>> datadir = os.path.realpath(os.path.join(filepath, '../../testing/data'))
   >>> os.chdir(datadir)

"""

from builtins import range
__docformat__ = 'restructuredtext'

import os
import os.path as op
from glob import glob

import numpy as np
from nibabel import load

from ..io import FreeSurferSource
from ..freesurfer.base import FSCommand, FSTraitedSpec
from ..base import (TraitedSpec, File, traits,
                    Directory, InputMultiPath,
                    OutputMultiPath, CommandLine,
                    CommandLineInputSpec, isdefined)
from ...utils.filemanip import fname_presuffix
from ... import logging
iflogger = logging.getLogger('interface')


class ParseDICOMDirInputSpec(FSTraitedSpec):
    dicom_dir = Directory(exists=True, argstr='--d %s', mandatory=True,
                          desc='path to siemens dicom directory')
    dicom_info_file = File('dicominfo.txt', argstr='--o %s', usedefault=True,
                           desc='file to which results are written')
    sortbyrun = traits.Bool(argstr='--sortbyrun', desc='assign run numbers')
    summarize = traits.Bool(argstr='--summarize',
                            desc='only print out info for run leaders')


class ParseDICOMDirOutputSpec(TraitedSpec):
    dicom_info_file = File(exists=True,
                           desc='text file containing dicom information')


class ParseDICOMDir(FSCommand):
    """Uses mri_parse_sdcmdir to get information from dicom directories

    Examples
    --------

    >>> from nipype.interfaces.freesurfer import ParseDICOMDir
    >>> dcminfo = ParseDICOMDir()
    >>> dcminfo.inputs.dicom_dir = '.'
    >>> dcminfo.inputs.sortbyrun = True
    >>> dcminfo.inputs.summarize = True
    >>> dcminfo.cmdline
    'mri_parse_sdcmdir --d . --o dicominfo.txt --sortbyrun --summarize'

   """

    _cmd = 'mri_parse_sdcmdir'
    input_spec = ParseDICOMDirInputSpec
    output_spec = ParseDICOMDirOutputSpec

    def _list_outputs(self):
        outputs = self.output_spec().get()
        if isdefined(self.inputs.dicom_info_file):
            outputs['dicom_info_file'] = os.path.join(os.getcwd(), self.inputs.dicom_info_file)
        return outputs


class UnpackSDICOMDirInputSpec(FSTraitedSpec):
    source_dir = Directory(exists=True, argstr='-src %s',
                           mandatory=True,
                           desc='directory with the DICOM files')
    output_dir = Directory(argstr='-targ %s',
                           desc='top directory into which the files will be unpacked')
    run_info = traits.Tuple(traits.Int, traits.Str, traits.Str, traits.Str,
                            mandatory=True,
                            argstr='-run %d %s %s %s',
                            xor=('run_info', 'config', 'seq_config'),
                            desc='runno subdir format name : spec unpacking rules on cmdline')
    config = File(exists=True, argstr='-cfg %s',
                  mandatory=True,
                  xor=('run_info', 'config', 'seq_config'),
                  desc='specify unpacking rules in file')
    seq_config = File(exists=True, argstr='-seqcfg %s',
                      mandatory=True,
                      xor=('run_info', 'config', 'seq_config'),
                      desc='specify unpacking rules based on sequence')
    dir_structure = traits.Enum('fsfast', 'generic', argstr='-%s',
                                desc='unpack to specified directory structures')
    no_info_dump = traits.Bool(argstr='-noinfodump',
                               desc='do not create infodump file')
    scan_only = File(exists=True, argstr='-scanonly %s',
                     desc='only scan the directory and put result in file')
    log_file = File(exists=True, argstr='-log %s',
                    desc='explicilty set log file')
    spm_zeropad = traits.Int(argstr='-nspmzeropad %d',
                             desc='set frame number zero padding width for SPM')
    no_unpack_err = traits.Bool(argstr='-no-unpackerr',
                                desc='do not try to unpack runs with errors')


class UnpackSDICOMDir(FSCommand):
    """Use unpacksdcmdir to convert dicom files

    Call unpacksdcmdir -help from the command line to see more information on
    using this command.

    Examples
    --------

    >>> from nipype.interfaces.freesurfer import UnpackSDICOMDir
    >>> unpack = UnpackSDICOMDir()
    >>> unpack.inputs.source_dir = '.'
    >>> unpack.inputs.output_dir = '.'
    >>> unpack.inputs.run_info = (5, 'mprage', 'nii', 'struct')
    >>> unpack.inputs.dir_structure = 'generic'
    >>> unpack.cmdline
    'unpacksdcmdir -generic -targ . -run 5 mprage nii struct -src .'
    """
    _cmd = 'unpacksdcmdir'
    input_spec = UnpackSDICOMDirInputSpec


class MRIConvertInputSpec(FSTraitedSpec):
    read_only = traits.Bool(argstr='--read_only',
                            desc='read the input volume')
    no_write = traits.Bool(argstr='--no_write',
                           desc='do not write output')
    in_info = traits.Bool(argstr='--in_info',
                          desc='display input info')
    out_info = traits.Bool(argstr='--out_info',
                           desc='display output info')
    in_stats = traits.Bool(argstr='--in_stats',
                           desc='display input stats')
    out_stats = traits.Bool(argstr='--out_stats',
                            desc='display output stats')
    in_matrix = traits.Bool(argstr='--in_matrix',
                            desc='display input matrix')
    out_matrix = traits.Bool(argstr='--out_matrix',
                             desc='display output matrix')
    in_i_size = traits.Int(argstr='--in_i_size %d',
                           desc='input i size')
    in_j_size = traits.Int(argstr='--in_j_size %d',
                           desc='input j size')
    in_k_size = traits.Int(argstr='--in_k_size %d',
                           desc='input k size')
    force_ras = traits.Bool(argstr='--force_ras_good',
                            desc='use default when orientation info absent')
    in_i_dir = traits.Tuple(traits.Float, traits.Float, traits.Float,
                            argstr='--in_i_direction %f %f %f',
                            desc='<R direction> <A direction> <S direction>')
    in_j_dir = traits.Tuple(traits.Float, traits.Float, traits.Float,
                            argstr='--in_j_direction %f %f %f',
                            desc='<R direction> <A direction> <S direction>')
    in_k_dir = traits.Tuple(traits.Float, traits.Float, traits.Float,
                            argstr='--in_k_direction %f %f %f',
                            desc='<R direction> <A direction> <S direction>')
    _orientations = ['LAI', 'LIA', 'ALI', 'AIL', 'ILA', 'IAL', 'LAS', 'LSA', 'ALS', 'ASL', 'SLA', 'SAL', 'LPI', 'LIP', 'PLI', 'PIL', 'ILP', 'IPL', 'LPS', 'LSP', 'PLS', 'PSL', 'SLP', 'SPL', 'RAI', 'RIA', 'ARI', 'AIR', 'IRA', 'IAR', 'RAS', 'RSA', 'ARS', 'ASR', 'SRA', 'SAR', 'RPI', 'RIP', 'PRI', 'PIR', 'IRP', 'IPR', 'RPS', 'RSP', 'PRS', 'PSR', 'SRP', 'SPR']
    # _orientations = [comb for comb in itertools.chain(*[[''.join(c) for c in itertools.permutations(s)] for s in [a+b+c for a in 'LR' for b in 'AP' for c in 'IS']])]
    in_orientation = traits.Enum(_orientations,
                                 argstr='--in_orientation %s',
                                 desc='specify the input orientation')
    in_center = traits.List(traits.Float, maxlen=3,
                            argstr='--in_center %s',
                            desc='<R coordinate> <A coordinate> <S coordinate>')
    sphinx = traits.Bool(argstr='--sphinx',
                         desc='change orientation info to sphinx')
    out_i_count = traits.Int(argstr='--out_i_count %d',
                             desc='some count ?? in i direction')
    out_j_count = traits.Int(argstr='--out_j_count %d',
                             desc='some count ?? in j direction')
    out_k_count = traits.Int(argstr='--out_k_count %d',
                             desc='some count ?? in k direction')
    vox_size = traits.Tuple(traits.Float, traits.Float, traits.Float,
                            argstr='-voxsize %f %f %f',
                            desc='<size_x> <size_y> <size_z> specify the size (mm) - useful for upsampling or downsampling')
    out_i_size = traits.Int(argstr='--out_i_size %d',
                            desc='output i size')
    out_j_size = traits.Int(argstr='--out_j_size %d',
                            desc='output j size')
    out_k_size = traits.Int(argstr='--out_k_size %d',
                            desc='output k size')
    out_i_dir = traits.Tuple(traits.Float, traits.Float, traits.Float,
                             argstr='--out_i_direction %f %f %f',
                             desc='<R direction> <A direction> <S direction>')
    out_j_dir = traits.Tuple(traits.Float, traits.Float, traits.Float,
                             argstr='--out_j_direction %f %f %f',
                             desc='<R direction> <A direction> <S direction>')
    out_k_dir = traits.Tuple(traits.Float, traits.Float, traits.Float,
                             argstr='--out_k_direction %f %f %f',
                             desc='<R direction> <A direction> <S direction>')
    out_orientation = traits.Enum(_orientations,
                                  argstr='--out_orientation %s',
                                  desc='specify the output orientation')
    out_center = traits.Tuple(traits.Float, traits.Float, traits.Float,
                              argstr='--out_center %f %f %f',
                              desc='<R coordinate> <A coordinate> <S coordinate>')
    out_datatype = traits.Enum('uchar', 'short', 'int', 'float',
                               argstr='--out_data_type %s',
                               desc='output data type <uchar|short|int|float>')
    resample_type = traits.Enum('interpolate', 'weighted', 'nearest', 'sinc', 'cubic',
                                argstr='--resample_type %s',
                                desc='<interpolate|weighted|nearest|sinc|cubic> (default is interpolate)')
    no_scale = traits.Bool(argstr='--no_scale 1',
                           desc='dont rescale values for COR')
    no_change = traits.Bool(argstr='--nochange',
                            desc="don't change type of input to that of template")
    tr = traits.Int(argstr='-tr %d',
                    desc='TR in msec')
    te = traits.Int(argstr='-te %d',
                    desc='TE in msec')
    ti = traits.Int(argstr='-ti %d',
                    desc='TI in msec (note upper case flag)')
    autoalign_matrix = File(exists=True, argstr='--autoalign %s',
                            desc='text file with autoalign matrix')
    unwarp_gradient = traits.Bool(argstr='--unwarp_gradient_nonlinearity',
                                  desc='unwarp gradient nonlinearity')
    apply_transform = File(exists=True, argstr='--apply_transform %s',
                           desc='apply xfm file')
    apply_inv_transform = File(exists=True, argstr='--apply_inverse_transform %s',
                               desc='apply inverse transformation xfm file')
    devolve_transform = traits.Str(argstr='--devolvexfm %s',
                                   desc='subject id')
    crop_center = traits.Tuple(traits.Int, traits.Int, traits.Int,
                               argstr='--crop %d %d %d',
                               desc='<x> <y> <z> crop to 256 around center (x, y, z)')
    crop_size = traits.Tuple(traits.Int, traits.Int, traits.Int,
                             argstr='--cropsize %d %d %d',
                             desc='<dx> <dy> <dz> crop to size <dx, dy, dz>')
    cut_ends = traits.Int(argstr='--cutends %d',
                          desc='remove ncut slices from the ends')
    slice_crop = traits.Tuple(traits.Int, traits.Int,
                              argstr='--slice-crop %d %d',
                              desc='s_start s_end : keep slices s_start to s_end')
    slice_reverse = traits.Bool(argstr='--slice-reverse',
                                desc='reverse order of slices, update vox2ras')
    slice_bias = traits.Float(argstr='--slice-bias %f',
                              desc='apply half-cosine bias field')
    fwhm = traits.Float(argstr='--fwhm %f',
                        desc='smooth input volume by fwhm mm')
    _filetypes = ['cor', 'mgh', 'mgz', 'minc', 'analyze',
                  'analyze4d', 'spm', 'afni', 'brik', 'bshort',
                  'bfloat', 'sdt', 'outline', 'otl', 'gdf',
                  'nifti1', 'nii', 'niigz']
    _infiletypes = ['ge', 'gelx', 'lx', 'ximg', 'siemens', 'dicom', 'siemens_dicom']
    in_type = traits.Enum(_filetypes + _infiletypes, argstr='--in_type %s',
                          desc='input file type')
    out_type = traits.Enum(_filetypes, argstr='--out_type %s',
                           desc='output file type')
    ascii = traits.Bool(argstr='--ascii',
                        desc='save output as ascii col>row>slice>frame')
    reorder = traits.Tuple(traits.Int, traits.Int, traits.Int,
                           argstr='--reorder %d %d %d',
                           desc='olddim1 olddim2 olddim3')
    invert_contrast = traits.Float(argstr='--invert_contrast %f',
                                   desc='threshold for inversting contrast')
    in_file = File(exists=True, mandatory=True,
                   position=-2,
                   argstr='--input_volume %s',
                   desc='File to read/convert')
    out_file = File(argstr='--output_volume %s',
                    position=-1, genfile=True,
                    desc='output filename or True to generate one')
    conform = traits.Bool(argstr='--conform',
                          desc='conform to 256^3')
    conform_min = traits.Bool(argstr='--conform_min',
                              desc='conform to smallest size')
    conform_size = traits.Float(argstr='--conform_size %s',
                                desc='conform to size_in_mm')
    parse_only = traits.Bool(argstr='--parse_only',
                             desc='parse input only')
    subject_name = traits.Str(argstr='--subject_name %s',
                              desc='subject name ???')
    reslice_like = File(exists=True, argstr='--reslice_like %s',
                        desc='reslice output to match file')
    template_type = traits.Enum(_filetypes + _infiletypes,
                                argstr='--template_type %s',
                                desc='template file type')
    split = traits.Bool(argstr='--split',
                        desc='split output frames into separate output files.')
    frame = traits.Int(argstr='--frame %d',
                       desc='keep only 0-based frame number')
    midframe = traits.Bool(argstr='--mid-frame',
                           desc='keep only the middle frame')
    skip_n = traits.Int(argstr='--nskip %d',
                        desc='skip the first n frames')
    drop_n = traits.Int(argstr='--ndrop %d',
                        desc='drop the last n frames')
    frame_subsample = traits.Tuple(traits.Int, traits.Int, traits.Int,
                                   argstr='--fsubsample %d %d %d',
                                   desc='start delta end : frame subsampling (end = -1 for end)')
    in_scale = traits.Float(argstr='--scale %f',
                            desc='input intensity scale factor')
    out_scale = traits.Float(argstr='--out-scale %d',
                             desc='output intensity scale factor')
    in_like = File(exists=True, argstr='--in_like %s',
                   desc='input looks like')
    fill_parcellation = traits.Bool(argstr='--fill_parcellation',
                                    desc='fill parcellation')
    smooth_parcellation = traits.Bool(argstr='--smooth_parcellation',
                                      desc='smooth parcellation')
    zero_outlines = traits.Bool(argstr='--zero_outlines',
                                desc='zero outlines')
    color_file = File(exists=True, argstr='--color_file %s',
                      desc='color file')
    no_translate = traits.Bool(argstr='--no_translate',
                               desc='???')
    status_file = File(argstr='--status %s',
                       desc='status file for DICOM conversion')
    sdcm_list = File(exists=True, argstr='--sdcmlist %s',
                     desc='list of DICOM files for conversion')
    template_info = traits.Bool('--template_info',
                                desc='dump info about template')
    crop_gdf = traits.Bool(argstr='--crop_gdf',
                           desc='apply GDF cropping')
    zero_ge_z_offset = traits.Bool(argstr='--zero_ge_z_offset',
                                   desc='zero ge z offset ???')


class MRIConvertOutputSpec(TraitedSpec):
    out_file = OutputMultiPath(File(exists=True), desc='converted output file')


class MRIConvert(FSCommand):
    """use fs mri_convert to manipulate files

    .. note::
       Adds niigz as an output type option

    Examples
    --------

    >>> mc = MRIConvert()
    >>> mc.inputs.in_file = 'structural.nii'
    >>> mc.inputs.out_file = 'outfile.mgz'
    >>> mc.inputs.out_type = 'mgz'
    >>> mc.cmdline
    'mri_convert --out_type mgz --input_volume structural.nii --output_volume outfile.mgz'

    """
    _cmd = 'mri_convert'
    input_spec = MRIConvertInputSpec
    output_spec = MRIConvertOutputSpec

    filemap = dict(cor='cor', mgh='mgh', mgz='mgz', minc='mnc',
                   afni='brik', brik='brik', bshort='bshort',
                   spm='img', analyze='img', analyze4d='img',
                   bfloat='bfloat', nifti1='img', nii='nii',
                   niigz='nii.gz')

    def _format_arg(self, name, spec, value):
        if name in ['in_type', 'out_type', 'template_type']:
            if value == 'niigz':
                return spec.argstr % 'nii'
        return super(MRIConvert, self)._format_arg(name, spec, value)

    def _get_outfilename(self):
        outfile = self.inputs.out_file
        if not isdefined(outfile):
            if isdefined(self.inputs.out_type):
                suffix = '_out.' + self.filemap[self.inputs.out_type]
            else:
                suffix = '_out.nii.gz'
            outfile = fname_presuffix(self.inputs.in_file,
                                      newpath=os.getcwd(),
                                      suffix=suffix,
                                      use_ext=False)
        return os.path.abspath(outfile)

    def _list_outputs(self):
        outputs = self.output_spec().get()
        outfile = self._get_outfilename()
        if isdefined(self.inputs.split) and self.inputs.split:
            size = load(self.inputs.in_file).shape
            if len(size) == 3:
                tp = 1
            else:
                tp = size[-1]
            if outfile.endswith('.mgz'):
                stem = outfile.split('.mgz')[0]
                ext = '.mgz'
            elif outfile.endswith('.nii.gz'):
                stem = outfile.split('.nii.gz')[0]
                ext = '.nii.gz'
            else:
                stem = '.'.join(outfile.split('.')[:-1])
                ext = '.' + outfile.split('.')[-1]
            outfile = []
            for idx in range(0, tp):
                outfile.append(stem + '%04d' % idx + ext)
        if isdefined(self.inputs.out_type):
            if self.inputs.out_type in ['spm', 'analyze']:
                # generate all outputs
                size = load(self.inputs.in_file).shape
                if len(size) == 3:
                    tp = 1
                else:
                    tp = size[-1]
                    # have to take care of all the frame manipulations
                    raise Exception('Not taking frame manipulations into account- please warn the developers')
                outfiles = []
                outfile = self._get_outfilename()
                for i in range(tp):
                    outfiles.append(fname_presuffix(outfile,
                                                    suffix='%03d' % (i + 1)))
                outfile = outfiles
        outputs['out_file'] = outfile
        return outputs

    def _gen_filename(self, name):
        if name == 'out_file':
            return self._get_outfilename()
        return None


class DICOMConvertInputSpec(FSTraitedSpec):
    dicom_dir = Directory(exists=True, mandatory=True,
                          desc='dicom directory from which to convert dicom files')
    base_output_dir = Directory(mandatory=True,
                                desc='directory in which subject directories are created')
    subject_dir_template = traits.Str('S.%04d', usedefault=True,
                                      desc='template for subject directory name')
    subject_id = traits.Any(desc='subject identifier to insert into template')
    file_mapping = traits.List(traits.Tuple(traits.Str, traits.Str),
                               desc='defines the output fields of interface')
    out_type = traits.Enum('niigz', MRIConvertInputSpec._filetypes,
                           usedefault=True,
                           desc='defines the type of output file produced')
    dicom_info = File(exists=True,
                      desc='File containing summary information from mri_parse_sdcmdir')
    seq_list = traits.List(traits.Str,
                           requires=['dicom_info'],
                           desc='list of pulse sequence names to be converted.')
    ignore_single_slice = traits.Bool(requires=['dicom_info'],
                                      desc='ignore volumes containing a single slice')


class DICOMConvert(FSCommand):
    """use fs mri_convert to convert dicom files

    Examples
    --------

    >>> from nipype.interfaces.freesurfer import DICOMConvert
    >>> cvt = DICOMConvert()
    >>> cvt.inputs.dicom_dir = 'dicomdir'
    >>> cvt.inputs.file_mapping = [('nifti', '*.nii'), ('info', 'dicom*.txt'), ('dti', '*dti.bv*')]

    """
    _cmd = 'mri_convert'
    input_spec = DICOMConvertInputSpec

    def _get_dicomfiles(self):
        """validate fsl bet options
        if set to None ignore
        """
        return glob(os.path.abspath(os.path.join(self.inputs.dicom_dir,
                                                 '*-1.dcm')))

    def _get_outdir(self):
        """returns output directory"""
        subjid = self.inputs.subject_id
        if not isdefined(subjid):
            path, fname = os.path.split(self._get_dicomfiles()[0])
            subjid = int(fname.split('-')[0])
        if isdefined(self.inputs.subject_dir_template):
            subjid = self.inputs.subject_dir_template % subjid
        basedir = self.inputs.base_output_dir
        if not isdefined(basedir):
            basedir = os.path.abspath('.')
        outdir = os.path.abspath(os.path.join(basedir, subjid))
        return outdir

    def _get_runs(self):
        """Returns list of dicom series that should be converted.

        Requires a dicom info summary file generated by ``DicomDirInfo``

        """
        seq = np.genfromtxt(self.inputs.dicom_info, dtype=object)
        runs = []
        for s in seq:
            if self.inputs.seq_list:
                if self.inputs.ignore_single_slice:
                    if (int(s[8]) > 1) and any([s[12].startswith(sn) for sn in self.inputs.seq_list]):
                        runs.append(int(s[2]))
                else:
                    if any([s[12].startswith(sn) for sn in self.inputs.seq_list]):
                        runs.append(int(s[2]))
            else:
                runs.append(int(s[2]))
        return runs

    def _get_filelist(self, outdir):
        """Returns list of files to be converted"""
        filemap = {}
        for f in self._get_dicomfiles():
            head, fname = os.path.split(f)
            fname, ext = os.path.splitext(fname)
            fileparts = fname.split('-')
            runno = int(fileparts[1])
            out_type = MRIConvert.filemap[self.inputs.out_type]
            outfile = os.path.join(outdir, '.'.join(('%s-%02d' % (fileparts[0],
                                                                  runno),
                                                     out_type)))
            filemap[runno] = (f, outfile)
        if self.inputs.dicom_info:
            files = [filemap[r] for r in self._get_runs()]
        else:
            files = [filemap[r] for r in list(filemap.keys())]
        return files

    @property
    def cmdline(self):
        """ `command` plus any arguments (args)
        validates arguments and generates command line"""
        self._check_mandatory_inputs()
        outdir = self._get_outdir()
        cmd = []
        if not os.path.exists(outdir):
            cmdstr = 'python -c "import os; os.makedirs(\'%s\')"' % outdir
            cmd.extend([cmdstr])
        infofile = os.path.join(outdir, 'shortinfo.txt')
        if not os.path.exists(infofile):
            cmdstr = 'dcmdir-info-mgh %s > %s' % (self.inputs.dicom_dir,
                                                  infofile)
            cmd.extend([cmdstr])
        files = self._get_filelist(outdir)
        for infile, outfile in files:
            if not os.path.exists(outfile):
                single_cmd = '%s %s %s' % (self.cmd, infile,
                                           os.path.join(outdir, outfile))
                cmd.extend([single_cmd])
        return '; '.join(cmd)


class ResampleInputSpec(FSTraitedSpec):
    in_file = File(exists=True, argstr='-i %s', mandatory=True,
                   desc='file to resample', position=-2)
    resampled_file = File(argstr='-o %s', desc='output filename', genfile=True,
                          position=-1)
    voxel_size = traits.Tuple(traits.Float, traits.Float, traits.Float,
                              argstr='-vs %.2f %.2f %.2f', desc='triplet of output voxel sizes',
                              mandatory=True)


class ResampleOutputSpec(TraitedSpec):
    resampled_file = File(exists=True,
                          desc='output filename')


class Resample(FSCommand):
    """Use FreeSurfer mri_convert to up or down-sample image files

    Examples
    --------

    >>> from nipype.interfaces import freesurfer
    >>> resampler = freesurfer.Resample()
    >>> resampler.inputs.in_file = 'structural.nii'
    >>> resampler.inputs.resampled_file = 'resampled.nii'
    >>> resampler.inputs.voxel_size = (2.1, 2.1, 2.1)
    >>> resampler.cmdline
    'mri_convert -vs 2.10 2.10 2.10 -i structural.nii -o resampled.nii'

    """

    _cmd = 'mri_convert'
    input_spec = ResampleInputSpec
    output_spec = ResampleOutputSpec

    def _get_outfilename(self):
        if isdefined(self.inputs.resampled_file):
            outfile = self.inputs.resampled_file
        else:
            outfile = fname_presuffix(self.inputs.in_file,
                                      newpath=os.getcwd(),
                                      suffix='_resample')
        return outfile

    def _list_outputs(self):
        outputs = self.output_spec().get()
        outputs['resampled_file'] = self._get_outfilename()
        return outputs

    def _gen_filename(self, name):
        if name == 'resampled_file':
            return self._get_outfilename()
        return None


class ReconAllInputSpec(CommandLineInputSpec):
    subject_id = traits.Str("recon_all", argstr='-subjid %s',
                            desc='subject name', usedefault=True)
    directive = traits.Enum('all', 'autorecon1', 'autorecon2', 'autorecon2-cp',
                            'autorecon2-wm', 'autorecon2-inflate1',
                            'autorecon2-perhemi', 'autorecon3', 'localGI',
                            'qcache', argstr='-%s', desc='process directive',
                            usedefault=True, position=0)
    hemi = traits.Enum('lh', 'rh', desc='hemisphere to process',
                       argstr="-hemi %s")
    T1_files = InputMultiPath(File(exists=True), argstr='-i %s...',
                              desc='name of T1 file to process')
    T2_file = File(exists=True, argstr="-T2 %s", min_ver='5.3.0',
<<<<<<< HEAD
                   desc='Use a T2 image to refine the cortical surface')
    openmp = traits.Int(argstr="-openmp %d", hash_files=False,
=======
                   desc='Convert T2 image to orig directory')
    use_T2 = traits.Bool(argstr="-T2pial", min_ver='5.3.0',
                         desc='Use converted T2 to refine the cortical surface')
    openmp = traits.Int(argstr="-openmp %d",
>>>>>>> 42f0663e
                        desc="Number of processors to use in parallel")
    use_gpu = traits.Bool(argstr='-use-gpu', hash_files=False,
                          desc='use GPU versions of mri_em_register, mri_ca_register, mris_inflate and mris_sphere')
    subjects_dir = Directory(exists=True, argstr='-sd %s', hash_files=False,
                             desc='path to subjects directory', genfile=True)
    flags = traits.Str(argstr='%s', desc='additional parameters')
    

class ReconAllIOutputSpec(FreeSurferSource.output_spec):
    subjects_dir = Directory(exists=True, desc='Freesurfer subjects directory.')
    subject_id = traits.Str(desc='Subject name for whom to retrieve data')


class ReconAll(CommandLine):
    """Uses recon-all to generate surfaces and parcellations of structural data
    from anatomical images of a subject.

    Examples
    --------

    >>> from nipype.interfaces.freesurfer import ReconAll
    >>> reconall = ReconAll()
    >>> reconall.inputs.subject_id = 'foo'
    >>> reconall.inputs.directive = 'all'
    >>> reconall.inputs.subjects_dir = '.'
    >>> reconall.inputs.T1_files = 'structural.nii'
    >>> reconall.cmdline
    'recon-all -all -i structural.nii -subjid foo -sd .'

    """

    _cmd = 'recon-all'
    _additional_metadata = ['loc', 'altkey']
    input_spec = ReconAllInputSpec
    output_spec = ReconAllIOutputSpec
    _can_resume = True

    _steps = [
        # autorecon1
        ('motioncor', ['mri/rawavg.mgz', 'mri/orig.mgz']),
        ('talairach', ['mri/transforms/talairach.auto.xfm',
                       'mri/transforms/talairach.xfm']),
        ('nuintensitycor', ['mri/nu.mgz']),
        ('normalization', ['mri/T1.mgz']),
        ('skullstrip',
         ['mri/brainmask.auto.mgz',
          'mri/brainmask.mgz']),
        # autorecon2
        ('gcareg', ['mri/transforms/talairach.lta']),
        ('canorm', ['mri/norm.mgz']),
        ('careg', ['mri/transforms/talairach.m3z']),
        ('careginv', ['mri/transforms/talairach.m3z.inv.x.mgz',
                      'mri/transforms/talairach.m3z.inv.y.mgz',
                      'mri/transforms/talairach.m3z.inv.z.mgz']),
        ('rmneck', ['mri/nu_noneck.mgz']),
        ('skull-lta', ['mri/transforms/talairach_with_skull_2.lta']),
        ('calabel',
         ['mri/aseg.auto_noCCseg.mgz', 'mri/aseg.auto.mgz', 'mri/aseg.mgz']),
        ('normalization2', ['mri/brain.mgz']),
        ('maskbfs', ['mri/brain.finalsurfs.mgz']),
        ('segmentation', ['mri/wm.asegedit.mgz', 'mri/wm.mgz']),
        ('fill', ['mri/filled.mgz']),
        ('tessellate', ['surf/lh.orig.nofix', 'surf/rh.orig.nofix']),
        ('smooth1', ['surf/lh.smoothwm.nofix', 'surf/rh.smoothwm.nofix']),
        ('inflate1', ['surf/lh.inflated.nofix', 'surf/rh.inflated.nofix']),
        ('qsphere', ['surf/lh.qsphere.nofix', 'surf/rh.qsphere.nofix']),
        ('fix', ['surf/lh.orig', 'surf/rh.orig']),
        ('white',
         ['surf/lh.white',
          'surf/rh.white',
          'surf/lh.curv',
          'surf/rh.curv',
          'surf/lh.area',
          'surf/rh.area',
          'label/lh.cortex.label',
          'label/rh.cortex.label']),
        ('smooth2', ['surf/lh.smoothwm', 'surf/rh.smoothwm']),
        ('inflate2',
         ['surf/lh.inflated',
          'surf/rh.inflated',
          'surf/lh.sulc',
          'surf/rh.sulc',
          'surf/lh.inflated.H',
          'surf/rh.inflated.H',
          'surf/lh.inflated.K',
          'surf/rh.inflated.K']),
        # autorecon3
        ('sphere', ['surf/lh.sphere', 'surf/rh.sphere']),
        ('surfreg', ['surf/lh.sphere.reg', 'surf/rh.sphere.reg']),
        ('jacobian_white', ['surf/lh.jacobian_white',
                            'surf/rh.jacobian_white']),
        ('avgcurv', ['surf/lh.avg_curv', 'surf/rh.avg_curv']),
        ('cortparc', ['label/lh.aparc.annot', 'label/rh.aparc.annot']),
        ('pial',
         ['surf/lh.pial',
          'surf/rh.pial',
          'surf/lh.curv.pial',
          'surf/rh.curv.pial',
          'surf/lh.area.pial',
          'surf/rh.area.pial',
          'surf/lh.thickness',
          'surf/rh.thickness']),
        ('cortparc2', ['label/lh.aparc.a2009s.annot',
                       'label/rh.aparc.a2009s.annot']),
        ('parcstats2',
         ['stats/lh.aparc.a2009s.stats',
          'stats/rh.aparc.a2009s.stats',
          'stats/aparc.annot.a2009s.ctab']),
        ('cortribbon', ['mri/lh.ribbon.mgz', 'mri/rh.ribbon.mgz',
                        'mri/ribbon.mgz']),
        ('segstats', ['stats/aseg.stats']),
        ('aparc2aseg', ['mri/aparc+aseg.mgz', 'mri/aparc.a2009s+aseg.mgz']),
        ('wmparc', ['mri/wmparc.mgz', 'stats/wmparc.stats']),
        ('balabels', ['BA.ctab', 'BA.thresh.ctab']),
        ('label-exvivo-ec', ['label/lh.entorhinal_exvivo.label',
                             'label/rh.entorhinal_exvivo.label'])]

    def _gen_subjects_dir(self):
        return os.getcwd()

    def _gen_filename(self, name):
        if name == 'subjects_dir':
            return self._gen_subjects_dir()
        return None

    def _list_outputs(self):
        """
        See io.FreeSurferSource.outputs for the list of outputs returned
        """
        if isdefined(self.inputs.subjects_dir):
            subjects_dir = self.inputs.subjects_dir
        else:
            subjects_dir = self._gen_subjects_dir()

        if isdefined(self.inputs.hemi):
            hemi = self.inputs.hemi
        else:
            hemi = 'both'

        outputs = self._outputs().get()

        outputs.update(FreeSurferSource(subject_id=self.inputs.subject_id,
                                        subjects_dir=subjects_dir,
                                        hemi=hemi)._list_outputs())
        outputs['subject_id'] = self.inputs.subject_id
        outputs['subjects_dir'] = subjects_dir
        return outputs

    def _is_resuming(self):
        subjects_dir = self.inputs.subjects_dir
        if not isdefined(subjects_dir):
            subjects_dir = self._gen_subjects_dir()
        if os.path.isdir(os.path.join(subjects_dir, self.inputs.subject_id,
                                      'mri')):
            return True
        return False

    def _format_arg(self, name, trait_spec, value):
        if name == 'T1_files':
            if self._is_resuming():
                return ''
        return super(ReconAll, self)._format_arg(name, trait_spec, value)

    @property
    def cmdline(self):
        cmd = super(ReconAll, self).cmdline
        if not self._is_resuming():
            return cmd
        subjects_dir = self.inputs.subjects_dir
        if not isdefined(subjects_dir):
            subjects_dir = self._gen_subjects_dir()
        # cmd = cmd.replace(' -all ', ' -make all ')
        iflogger.info('Overriding recon-all directive')
        flags = []
        directive = 'all'
        for idx, step in enumerate(self._steps):
            step, outfiles = step
            if all([os.path.exists(os.path.join(subjects_dir,
                                                self.inputs.subject_id, f)) for
                    f in outfiles]):
                flags.append('-no%s' % step)
                if idx > 4:
                    directive = 'autorecon2'
                elif idx > 23:
                    directive = 'autorecon3'
            else:
                flags.append('-%s' % step)
        cmd = cmd.replace(' -%s ' % self.inputs.directive, ' -%s ' % directive)
        cmd += ' ' + ' '.join(flags)
        iflogger.info('resume recon-all : %s' % cmd)
        return cmd


class BBRegisterInputSpec(FSTraitedSpec):
    subject_id = traits.Str(argstr='--s %s',
                            desc='freesurfer subject id',
                            mandatory=True)
    source_file = File(argstr='--mov %s',
                       desc='source file to be registered',
                       mandatory=True, copyfile=False)
    init = traits.Enum('spm', 'fsl', 'header', argstr='--init-%s',
                       mandatory=True, xor=['init_reg_file'],
                       desc='initialize registration spm, fsl, header')
    init_reg_file = File(exists=True, argstr='--init-reg %s',
                         desc='existing registration file',
                         xor=['init'], mandatory=True)
    contrast_type = traits.Enum('t1', 't2', argstr='--%s',
                                desc='contrast type of image',
                                mandatory=True)
    intermediate_file = File(exists=True, argstr="--int %s",
                             desc="Intermediate image, e.g. in case of partial FOV")
    reg_frame = traits.Int(argstr="--frame %d", xor=["reg_middle_frame"],
                           desc="0-based frame index for 4D source file")
    reg_middle_frame = traits.Bool(argstr="--mid-frame", xor=["reg_frame"],
                                   desc="Register middle frame of 4D source file")
    out_reg_file = File(argstr='--reg %s',
                        desc='output registration file',
                        genfile=True)
    spm_nifti = traits.Bool(argstr="--spm-nii",
                            desc="force use of nifti rather than analyze with SPM")
    epi_mask = traits.Bool(argstr="--epi-mask",
                           desc="mask out B0 regions in stages 1 and 2")
    out_fsl_file = traits.Either(traits.Bool, File, argstr="--fslmat %s",
                                 desc="write the transformation matrix in FSL FLIRT format")
    registered_file = traits.Either(traits.Bool, File, argstr='--o %s',
                                    desc='output warped sourcefile either True or filename')


class BBRegisterOutputSpec(TraitedSpec):
    out_reg_file = File(exists=True, desc='Output registration file')
    out_fsl_file = File(desc='Output FLIRT-style registration file')
    min_cost_file = File(exists=True, desc='Output registration minimum cost file')
    registered_file = File(desc='Registered and resampled source file')


class BBRegister(FSCommand):
    """Use FreeSurfer bbregister to register a volume to the Freesurfer anatomical.

    This program performs within-subject, cross-modal registration using a
    boundary-based cost function. The registration is constrained to be 6
    DOF (rigid). It is required that you have an anatomical scan of the
    subject that has already been recon-all-ed using freesurfer.

    Examples
    --------

    >>> from nipype.interfaces.freesurfer import BBRegister
    >>> bbreg = BBRegister(subject_id='me', source_file='structural.nii', init='header', contrast_type='t2')
    >>> bbreg.cmdline
    'bbregister --t2 --init-header --reg structural_bbreg_me.dat --mov structural.nii --s me'

    """

    _cmd = 'bbregister'
    input_spec = BBRegisterInputSpec
    output_spec = BBRegisterOutputSpec

    def _list_outputs(self):

        outputs = self.output_spec().get()
        _in = self.inputs

        if isdefined(_in.out_reg_file):
            outputs['out_reg_file'] = op.abspath(_in.out_reg_file)
        elif _in.source_file:
            suffix = '_bbreg_%s.dat' % _in.subject_id
            outputs['out_reg_file'] = fname_presuffix(_in.source_file,
                                                      suffix=suffix,
                                                      use_ext=False)

        if isdefined(_in.registered_file):
            if isinstance(_in.registered_file, bool):
                outputs['registered_file'] = fname_presuffix(_in.source_file,
                                                             suffix='_bbreg')
            else:
                outputs['registered_file'] = op.abspath(_in.registered_file)

        if isdefined(_in.out_fsl_file):
            if isinstance(_in.out_fsl_file, bool):
                suffix = '_bbreg_%s.mat' % _in.subject_id
                out_fsl_file = fname_presuffix(_in.source_file,
                                               suffix=suffix,
                                               use_ext=False)
                outputs['out_fsl_file'] = out_fsl_file
            else:
                outputs['out_fsl_file'] = op.abspath(_in.out_fsl_file)

        outputs['min_cost_file'] = outputs['out_reg_file'] + '.mincost'
        return outputs

    def _format_arg(self, name, spec, value):

        if name in ['registered_file', 'out_fsl_file']:
            if isinstance(value, bool):
                fname = self._list_outputs()[name]
            else:
                fname = value
            return spec.argstr % fname
        return super(BBRegister, self)._format_arg(name, spec, value)

    def _gen_filename(self, name):

        if name == 'out_reg_file':
            return self._list_outputs()[name]
        return None


class ApplyVolTransformInputSpec(FSTraitedSpec):
    source_file = File(exists=True, argstr='--mov %s',
                       copyfile=False, mandatory=True,
                       desc='Input volume you wish to transform')
    transformed_file = File(desc='Output volume', argstr='--o %s', genfile=True)
    _targ_xor = ('target_file', 'tal', 'fs_target')
    target_file = File(exists=True, argstr='--targ %s', xor=_targ_xor,
                       desc='Output template volume', mandatory=True)
    tal = traits.Bool(argstr='--tal', xor=_targ_xor, mandatory=True,
                      desc='map to a sub FOV of MNI305 (with --reg only)')
    tal_resolution = traits.Float(argstr="--talres %.10f",
                                  desc="Resolution to sample when using tal")
    fs_target = traits.Bool(argstr='--fstarg', xor=_targ_xor, mandatory=True,
                            requires=['reg_file'],
                            desc='use orig.mgz from subject in regfile as target')
    _reg_xor = ('reg_file', 'fsl_reg_file', 'xfm_reg_file', 'reg_header', 'subject')
    reg_file = File(exists=True, xor=_reg_xor, argstr='--reg %s',
                    mandatory=True,
                    desc='tkRAS-to-tkRAS matrix   (tkregister2 format)')
    fsl_reg_file = File(exists=True, xor=_reg_xor, argstr='--fsl %s',
                        mandatory=True,
                        desc='fslRAS-to-fslRAS matrix (FSL format)')
    xfm_reg_file = File(exists=True, xor=_reg_xor, argstr='--xfm %s',
                        mandatory=True,
                        desc='ScannerRAS-to-ScannerRAS matrix (MNI format)')
    reg_header = traits.Bool(xor=_reg_xor, argstr='--regheader',
                             mandatory=True,
                             desc='ScannerRAS-to-ScannerRAS matrix = identity')
    subject = traits.Str(xor=_reg_xor, argstr='--s %s',
                         mandatory=True,
                         desc='set matrix = identity and use subject for any templates')
    inverse = traits.Bool(desc='sample from target to source',
                          argstr='--inv')
    interp = traits.Enum('trilin', 'nearest', 'cubic', argstr='--interp %s',
                         desc='Interpolation method (<trilin> or nearest)')
    no_resample = traits.Bool(desc='Do not resample; just change vox2ras matrix',
                              argstr='--no-resample')
    m3z_file = File(argstr="--m3z %s",
                    desc=('This is the morph to be applied to the volume. '
                          'Unless the morph is in mri/transforms (eg.: for '
                          'talairach.m3z computed by reconall), you will need '
                          'to specify the full path to this morph and use the '
                          '--noDefM3zPath flag.'))
    no_ded_m3z_path = traits.Bool(argstr="--noDefM3zPath",
                                  requires=['m3z_file'],
                                  desc=('To be used with the m3z flag. '
                                        'Instructs the code not to look for the'
                                        'm3z morph in the default location '
                                        '(SUBJECTS_DIR/subj/mri/transforms), '
                                        'but instead just use the path '
                                        'indicated in --m3z.'))

    invert_morph = traits.Bool(argstr="--inv-morph",
                               requires=['m3z_file'],
                               desc=('Compute and use the inverse of the '
                                     'non-linear morph to resample the input '
                                     'volume. To be used by --m3z.'))


class ApplyVolTransformOutputSpec(TraitedSpec):
    transformed_file = File(exists=True, desc='Path to output file if used normally')


class ApplyVolTransform(FSCommand):
    """Use FreeSurfer mri_vol2vol to apply a transform.

    Examples
    --------

    >>> from nipype.interfaces.freesurfer import ApplyVolTransform
    >>> applyreg = ApplyVolTransform()
    >>> applyreg.inputs.source_file = 'structural.nii'
    >>> applyreg.inputs.reg_file = 'register.dat'
    >>> applyreg.inputs.transformed_file = 'struct_warped.nii'
    >>> applyreg.inputs.fs_target = True
    >>> applyreg.cmdline
    'mri_vol2vol --fstarg --reg register.dat --mov structural.nii --o struct_warped.nii'

    """

    _cmd = 'mri_vol2vol'
    input_spec = ApplyVolTransformInputSpec
    output_spec = ApplyVolTransformOutputSpec

    def _get_outfile(self):
        outfile = self.inputs.transformed_file
        if not isdefined(outfile):
            if self.inputs.inverse is True:
                if self.inputs.fs_target is True:
                    src = 'orig.mgz'
                else:
                    src = self.inputs.target_file
            else:
                src = self.inputs.source_file
            outfile = fname_presuffix(src,
                                      newpath=os.getcwd(),
                                      suffix='_warped')
        return outfile

    def _list_outputs(self):
        outputs = self.output_spec().get()
        outputs['transformed_file'] = os.path.abspath(self._get_outfile())
        return outputs

    def _gen_filename(self, name):
        if name == 'transformed_file':
            return self._get_outfile()
        return None


class SmoothInputSpec(FSTraitedSpec):
    in_file = File(exists=True, desc='source volume',
                   argstr='--i %s', mandatory=True)
    reg_file = File(desc='registers volume to surface anatomical ',
                    argstr='--reg %s', mandatory=True,
                    exists=True)
    smoothed_file = File(desc='output volume', argstr='--o %s', genfile=True)
    proj_frac_avg = traits.Tuple(traits.Float, traits.Float, traits.Float,
                                 xor=['proj_frac'],
                                 desc='average a long normal min max delta',
                                 argstr='--projfrac-avg %.2f %.2f %.2f')
    proj_frac = traits.Float(desc='project frac of thickness a long surface normal',
                             xor=['proj_frac_avg'],
                             argstr='--projfrac %s')
    surface_fwhm = traits.Range(low=0.0, requires=['reg_file'],
                                mandatory=True, xor=['num_iters'],
                                desc='surface FWHM in mm', argstr='--fwhm %f')
    num_iters = traits.Range(low=1, xor=['surface_fwhm'],
                             mandatory=True, argstr='--niters %d',
                             desc='number of iterations instead of fwhm')
    vol_fwhm = traits.Range(low=0.0, argstr='--vol-fwhm %f',
                            desc='volume smoothing outside of surface')


class SmoothOutputSpec(TraitedSpec):
    smoothed_file = File(exists=True, desc='smoothed input volume')


class Smooth(FSCommand):
    """Use FreeSurfer mris_volsmooth to smooth a volume

    This function smoothes cortical regions on a surface and non-cortical
    regions in volume.

    .. note::
       Cortical voxels are mapped to the surface (3D->2D) and then the
       smoothed values from the surface are put back into the volume to fill
       the cortical ribbon. If data is smoothed with this algorithm, one has to
       be careful about how further processing is interpreted.

    Examples
    --------

    >>> from nipype.interfaces.freesurfer import Smooth
    >>> smoothvol = Smooth(in_file='functional.nii', smoothed_file = 'foo_out.nii', reg_file='register.dat', surface_fwhm=10, vol_fwhm=6)
    >>> smoothvol.cmdline
    'mris_volsmooth --i functional.nii --reg register.dat --o foo_out.nii --fwhm 10.000000 --vol-fwhm 6.000000'

    """

    _cmd = 'mris_volsmooth'
    input_spec = SmoothInputSpec
    output_spec = SmoothOutputSpec

    def _list_outputs(self):
        outputs = self.output_spec().get()
        outfile = self.inputs.smoothed_file
        if not isdefined(outfile):
            outfile = self._gen_fname(self.inputs.in_file,
                                      suffix='_smooth')
        outputs['smoothed_file'] = outfile
        return outputs

    def _gen_filename(self, name):
        if name == 'smoothed_file':
            return self._list_outputs()[name]
        return None


class RobustRegisterInputSpec(FSTraitedSpec):

    source_file = File(mandatory=True, argstr='--mov %s',
                       desc='volume to be registered')
    target_file = File(mandatory=True, argstr='--dst %s',
                       desc='target volume for the registration')
    out_reg_file = File(genfile=True, argstr='--lta %s',
                        desc='registration file to write')
    registered_file = traits.Either(traits.Bool, File, argstr='--warp %s',
                                    desc='registered image; either True or filename')
    weights_file = traits.Either(traits.Bool, File, argstr='--weights %s',
                                 desc='weights image to write; either True or filename')
    est_int_scale = traits.Bool(argstr='--iscale',
                                desc='estimate intensity scale (recommended for unnormalized images)')
    trans_only = traits.Bool(argstr='--transonly',
                             desc='find 3 parameter translation only')
    in_xfm_file = File(exists=True, argstr='--transform',
                       desc='use initial transform on source')
    half_source = traits.Either(traits.Bool, File, argstr='--halfmov %s',
                                desc="write source volume mapped to halfway space")
    half_targ = traits.Either(traits.Bool, File, argstr="--halfdst %s",
                              desc="write target volume mapped to halfway space")
    half_weights = traits.Either(traits.Bool, File, argstr="--halfweights %s",
                                 desc="write weights volume mapped to halfway space")
    half_source_xfm = traits.Either(traits.Bool, File, argstr="--halfmovlta %s",
                                    desc="write transform from source to halfway space")
    half_targ_xfm = traits.Either(traits.Bool, File, argstr="--halfdstlta %s",
                                  desc="write transform from target to halfway space")
    auto_sens = traits.Bool(argstr='--satit', xor=['outlier_sens'], mandatory=True,
                            desc='auto-detect good sensitivity')
    outlier_sens = traits.Float(argstr='--sat %.4f', xor=['auto_sens'], mandatory=True,
                                desc='set outlier sensitivity explicitly')
    least_squares = traits.Bool(argstr='--leastsquares',
                                desc='use least squares instead of robust estimator')
    no_init = traits.Bool(argstr='--noinit', desc='skip transform init')
    init_orient = traits.Bool(argstr='--initorient',
                              desc='use moments for initial orient (recommended for stripped brains)')
    max_iterations = traits.Int(argstr='--maxit %d',
                                desc='maximum # of times on each resolution')
    high_iterations = traits.Int(argstr='--highit %d',
                                 desc='max # of times on highest resolution')
    iteration_thresh = traits.Float(argstr='--epsit %.3f',
                                    desc='stop iterations when below threshold')
    subsample_thresh = traits.Int(argstr='--subsample %d',
                                  desc='subsample if dimension is above threshold size')
    outlier_limit = traits.Float(argstr='--wlimit %.3f',
                                 desc='set maximal outlier limit in satit')
    write_vo2vox = traits.Bool(argstr='--vox2vox',
                               desc='output vox2vox matrix (default is RAS2RAS)')
    no_multi = traits.Bool(argstr='--nomulti', desc='work on highest resolution')
    mask_source = File(exists=True, argstr='--maskmov %s',
                       desc='image to mask source volume with')
    mask_target = File(exists=True, argstr='--maskdst %s',
                       desc='image to mask target volume with')
    force_double = traits.Bool(argstr='--doubleprec', desc='use double-precision intensities')
    force_float = traits.Bool(argstr='--floattype', desc='use float intensities')


class RobustRegisterOutputSpec(TraitedSpec):

    out_reg_file = File(exists=True, desc="output registration file")
    registered_file = File(desc="output image with registration applied")
    weights_file = File(desc="image of weights used")
    half_source = File(desc="source image mapped to halfway space")
    half_targ = File(desc="target image mapped to halfway space")
    half_weights = File(desc="weights image mapped to halfway space")
    half_source_xfm = File(desc="transform file to map source image to halfway space")
    half_targ_xfm = File(desc="transform file to map target image to halfway space")


class RobustRegister(FSCommand):
    """Perform intramodal linear registration (translation and rotation) using robust statistics.

    Examples
    --------
    >>> from nipype.interfaces.freesurfer import RobustRegister
    >>> reg = RobustRegister()
    >>> reg.inputs.source_file = 'structural.nii'
    >>> reg.inputs.target_file = 'T1.nii'
    >>> reg.inputs.auto_sens = True
    >>> reg.inputs.init_orient = True
    >>> reg.cmdline
    'mri_robust_register --satit --initorient --lta structural_robustreg.lta --mov structural.nii --dst T1.nii'

    References
    ----------
    Reuter, M, Rosas, HD, and Fischl, B, (2010). Highly Accurate Inverse Consistent Registration:
    A Robust Approach.  Neuroimage 53(4) 1181-96.

    """

    _cmd = 'mri_robust_register'
    input_spec = RobustRegisterInputSpec
    output_spec = RobustRegisterOutputSpec

    def _format_arg(self, name, spec, value):
        for option in ["registered_file", "weights_file", "half_source", "half_targ",
                       "half_weights", "half_source_xfm", "half_targ_xfm"]:
            if name == option:
                if isinstance(value, bool):
                    fname = self._list_outputs()[name]
                else:
                    fname = value
                return spec.argstr % fname
        return super(RobustRegister, self)._format_arg(name, spec, value)

    def _list_outputs(self):
        outputs = self.output_spec().get()
        outputs['out_reg_file'] = self.inputs.out_reg_file
        if not isdefined(self.inputs.out_reg_file) and self.inputs.source_file:
            outputs['out_reg_file'] = fname_presuffix(self.inputs.source_file,
                                                      suffix='_robustreg.lta', use_ext=False)
        prefices = dict(src=self.inputs.source_file, trg=self.inputs.target_file)
        suffices = dict(registered_file=("src", "_robustreg", True),
                        weights_file=("src", "_robustweights", True),
                        half_source=("src", "_halfway", True),
                        half_targ=("trg", "_halfway", True),
                        half_weights=("src", "_halfweights", True),
                        half_source_xfm=("src", "_robustxfm.lta", False),
                        half_targ_xfm=("trg", "_robustxfm.lta", False))
        for name, sufftup in list(suffices.items()):
            value = getattr(self.inputs, name)
            if isdefined(value):
                if isinstance(value, bool):
                    outputs[name] = fname_presuffix(prefices[sufftup[0]],
                                                    suffix=sufftup[1],
                                                    newpath=os.getcwd(),
                                                    use_ext=sufftup[2])
                else:
                    outputs[name] = value
        return outputs

    def _gen_filename(self, name):
        if name == 'out_reg_file':
            return self._list_outputs()[name]
        return None


class FitMSParamsInputSpec(FSTraitedSpec):

    in_files = traits.List(File(exists=True), argstr="%s", position=-2, mandatory=True,
                           desc="list of FLASH images (must be in mgh format)")
    tr_list = traits.List(traits.Int, desc="list of TRs of the input files (in msec)")
    te_list = traits.List(traits.Float, desc="list of TEs of the input files (in msec)")
    flip_list = traits.List(traits.Int, desc="list of flip angles of the input files")
    xfm_list = traits.List(File(exists=True),
                           desc="list of transform files to apply to each FLASH image")
    out_dir = Directory(argstr="%s", position=-1, genfile=True,
                        desc="directory to store output in")


class FitMSParamsOutputSpec(TraitedSpec):

    t1_image = File(exists=True, desc="image of estimated T1 relaxation values")
    pd_image = File(exists=True, desc="image of estimated proton density values")
    t2star_image = File(exists=True, desc="image of estimated T2* values")


class FitMSParams(FSCommand):
    """Estimate tissue paramaters from a set of FLASH images.

    Examples
    --------
    >>> from nipype.interfaces.freesurfer import FitMSParams
    >>> msfit = FitMSParams()
    >>> msfit.inputs.in_files = ['flash_05.mgz', 'flash_30.mgz']
    >>> msfit.inputs.out_dir = 'flash_parameters'
    >>> msfit.cmdline
    'mri_ms_fitparms  flash_05.mgz flash_30.mgz flash_parameters'

    """
    _cmd = "mri_ms_fitparms"
    input_spec = FitMSParamsInputSpec
    output_spec = FitMSParamsOutputSpec

    def _format_arg(self, name, spec, value):
        if name == "in_files":
            cmd = ""
            for i, file in enumerate(value):
                if isdefined(self.inputs.tr_list):
                    cmd = " ".join((cmd, "-tr %.1f" % self.inputs.tr_list[i]))
                if isdefined(self.inputs.te_list):
                    cmd = " ".join((cmd, "-te %.3f" % self.inputs.te_list[i]))
                if isdefined(self.inputs.flip_list):
                    cmd = " ".join((cmd, "-fa %.1f" % self.inputs.flip_list[i]))
                if isdefined(self.inputs.xfm_list):
                    cmd = " ".join((cmd, "-at %s" % self.inputs.xfm_list[i]))
                cmd = " ".join((cmd, file))
            return cmd
        return super(FitMSParams, self)._format_arg(name, spec, value)

    def _list_outputs(self):
        outputs = self.output_spec().get()
        if not isdefined(self.inputs.out_dir):
            out_dir = self._gen_filename("out_dir")
        else:
            out_dir = self.inputs.out_dir
        outputs["t1_image"] = os.path.join(out_dir, "T1.mgz")
        outputs["pd_image"] = os.path.join(out_dir, "PD.mgz")
        outputs["t2star_image"] = os.path.join(out_dir, "T2star.mgz")
        return outputs

    def _gen_filename(self, name):
        if name == "out_dir":
            return os.getcwd()
        return None


class SynthesizeFLASHInputSpec(FSTraitedSpec):

    fixed_weighting = traits.Bool(position=1, argstr="-w",
                                  desc="use a fixed weighting to generate optimal gray/white contrast")
    tr = traits.Float(mandatory=True, position=2, argstr="%.2f",
                      desc="repetition time (in msec)")
    flip_angle = traits.Float(mandatory=True, position=3, argstr="%.2f",
                              desc="flip angle (in degrees)")
    te = traits.Float(mandatory=True, position=4, argstr="%.3f",
                      desc="echo time (in msec)")
    t1_image = File(exists=True, mandatory=True, position=5, argstr="%s",
                    desc="image of T1 values")
    pd_image = File(exists=True, mandatory=True, position=6, argstr="%s",
                    desc="image of proton density values")
    out_file = File(genfile=True, argstr="%s", desc="image to write")


class SynthesizeFLASHOutputSpec(TraitedSpec):

    out_file = File(exists=True, desc="synthesized FLASH acquisition")


class SynthesizeFLASH(FSCommand):
    """Synthesize a FLASH acquisition from T1 and proton density maps.

    Examples
    --------
    >>> from nipype.interfaces.freesurfer import SynthesizeFLASH
    >>> syn = SynthesizeFLASH(tr=20, te=3, flip_angle=30)
    >>> syn.inputs.t1_image = 'T1.mgz'
    >>> syn.inputs.pd_image = 'PD.mgz'
    >>> syn.inputs.out_file = 'flash_30syn.mgz'
    >>> syn.cmdline
    'mri_synthesize 20.00 30.00 3.000 T1.mgz PD.mgz flash_30syn.mgz'

    """
    _cmd = "mri_synthesize"
    input_spec = SynthesizeFLASHInputSpec
    output_spec = SynthesizeFLASHOutputSpec

    def _list_outputs(self):
        outputs = self.output_spec().get()
        if isdefined(self.inputs.out_file):
            outputs["out_file"] = self.inputs.out_file
        else:
            outputs["out_file"] = self._gen_fname("synth-flash_%02d.mgz" % self.inputs.flip_angle,
                                                  suffix="")
        return outputs

    def _gen_filename(self, name):
        if name == "out_file":
            return self._list_outputs()["out_file"]
        return None<|MERGE_RESOLUTION|>--- conflicted
+++ resolved
@@ -609,15 +609,10 @@
     T1_files = InputMultiPath(File(exists=True), argstr='-i %s...',
                               desc='name of T1 file to process')
     T2_file = File(exists=True, argstr="-T2 %s", min_ver='5.3.0',
-<<<<<<< HEAD
-                   desc='Use a T2 image to refine the cortical surface')
-    openmp = traits.Int(argstr="-openmp %d", hash_files=False,
-=======
                    desc='Convert T2 image to orig directory')
     use_T2 = traits.Bool(argstr="-T2pial", min_ver='5.3.0',
                          desc='Use converted T2 to refine the cortical surface')
-    openmp = traits.Int(argstr="-openmp %d",
->>>>>>> 42f0663e
+    openmp = traits.Int(argstr="-openmp %d", hash_files=False,
                         desc="Number of processors to use in parallel")
     use_gpu = traits.Bool(argstr='-use-gpu', hash_files=False,
                           desc='use GPU versions of mri_em_register, mri_ca_register, mris_inflate and mris_sphere')
