--- conflicted
+++ resolved
@@ -1213,7 +1213,6 @@
     def _gen_filename(self, name):
         if name == "out_file":
             return self._list_outputs()["out_file"]
-<<<<<<< HEAD
         return None
 
 '''
@@ -1288,7 +1287,4 @@
     _cmd = "tkregister2_cmdl"
     
     input_spec = TkregisterInputSpec
-    output_spec = TkregisterOuputSpec
-=======
-        return None
->>>>>>> 3127289a
+    output_spec = TkregisterOuputSpec