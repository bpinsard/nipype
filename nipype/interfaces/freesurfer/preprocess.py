# emacs: -*- mode: python; py-indent-offset: 4; indent-tabs-mode: nil -*-
# vi: set ft=python sts=4 ts=4 sw=4 et:
"""Provides interfaces to various commands provided by FreeSurfer

   Change directory to provide relative paths for doctests
   >>> import os
   >>> filepath = os.path.dirname( os.path.realpath( __file__ ) )
   >>> datadir = os.path.realpath(os.path.join(filepath, '../../testing/data'))
   >>> os.chdir(datadir)

"""

from builtins import range
__docformat__ = 'restructuredtext'

import os
import os.path as op
from glob import glob

import numpy as np
from nibabel import load

from ..io import FreeSurferSource
from ..freesurfer.base import FSCommand, FSTraitedSpec
from ..base import (TraitedSpec, File, traits,
                    Directory, InputMultiPath,
                    OutputMultiPath, CommandLine,
                    CommandLineInputSpec, isdefined)
from ...utils.filemanip import fname_presuffix
from ... import logging
iflogger = logging.getLogger('interface')


class ParseDICOMDirInputSpec(FSTraitedSpec):
    dicom_dir = Directory(exists=True, argstr='--d %s', mandatory=True,
                          desc='path to siemens dicom directory')
    dicom_info_file = File('dicominfo.txt', argstr='--o %s', usedefault=True,
                           desc='file to which results are written')
    sortbyrun = traits.Bool(argstr='--sortbyrun', desc='assign run numbers')
    summarize = traits.Bool(argstr='--summarize',
                            desc='only print out info for run leaders')


class ParseDICOMDirOutputSpec(TraitedSpec):
    dicom_info_file = File(exists=True,
                           desc='text file containing dicom information')


class ParseDICOMDir(FSCommand):
    """Uses mri_parse_sdcmdir to get information from dicom directories

    Examples
    --------

    >>> from nipype.interfaces.freesurfer import ParseDICOMDir
    >>> dcminfo = ParseDICOMDir()
    >>> dcminfo.inputs.dicom_dir = '.'
    >>> dcminfo.inputs.sortbyrun = True
    >>> dcminfo.inputs.summarize = True
    >>> dcminfo.cmdline
    'mri_parse_sdcmdir --d . --o dicominfo.txt --sortbyrun --summarize'

   """

    _cmd = 'mri_parse_sdcmdir'
    input_spec = ParseDICOMDirInputSpec
    output_spec = ParseDICOMDirOutputSpec

    def _list_outputs(self):
        outputs = self.output_spec().get()
        if isdefined(self.inputs.dicom_info_file):
            outputs['dicom_info_file'] = os.path.join(os.getcwd(), self.inputs.dicom_info_file)
        return outputs


class UnpackSDICOMDirInputSpec(FSTraitedSpec):
    source_dir = Directory(exists=True, argstr='-src %s',
                           mandatory=True,
                           desc='directory with the DICOM files')
    output_dir = Directory(argstr='-targ %s',
                           desc='top directory into which the files will be unpacked')
    run_info = traits.Tuple(traits.Int, traits.Str, traits.Str, traits.Str,
                            mandatory=True,
                            argstr='-run %d %s %s %s',
                            xor=('run_info', 'config', 'seq_config'),
                            desc='runno subdir format name : spec unpacking rules on cmdline')
    config = File(exists=True, argstr='-cfg %s',
                  mandatory=True,
                  xor=('run_info', 'config', 'seq_config'),
                  desc='specify unpacking rules in file')
    seq_config = File(exists=True, argstr='-seqcfg %s',
                      mandatory=True,
                      xor=('run_info', 'config', 'seq_config'),
                      desc='specify unpacking rules based on sequence')
    dir_structure = traits.Enum('fsfast', 'generic', argstr='-%s',
                                desc='unpack to specified directory structures')
    no_info_dump = traits.Bool(argstr='-noinfodump',
                               desc='do not create infodump file')
    scan_only = File(exists=True, argstr='-scanonly %s',
                     desc='only scan the directory and put result in file')
    log_file = File(exists=True, argstr='-log %s',
                    desc='explicilty set log file')
    spm_zeropad = traits.Int(argstr='-nspmzeropad %d',
                             desc='set frame number zero padding width for SPM')
    no_unpack_err = traits.Bool(argstr='-no-unpackerr',
                                desc='do not try to unpack runs with errors')


class UnpackSDICOMDir(FSCommand):
    """Use unpacksdcmdir to convert dicom files

    Call unpacksdcmdir -help from the command line to see more information on
    using this command.

    Examples
    --------

    >>> from nipype.interfaces.freesurfer import UnpackSDICOMDir
    >>> unpack = UnpackSDICOMDir()
    >>> unpack.inputs.source_dir = '.'
    >>> unpack.inputs.output_dir = '.'
    >>> unpack.inputs.run_info = (5, 'mprage', 'nii', 'struct')
    >>> unpack.inputs.dir_structure = 'generic'
    >>> unpack.cmdline
    'unpacksdcmdir -generic -targ . -run 5 mprage nii struct -src .'
    """
    _cmd = 'unpacksdcmdir'
    input_spec = UnpackSDICOMDirInputSpec


class MRIConvertInputSpec(FSTraitedSpec):
    read_only = traits.Bool(argstr='--read_only',
                            desc='read the input volume')
    no_write = traits.Bool(argstr='--no_write',
                           desc='do not write output')
    in_info = traits.Bool(argstr='--in_info',
                          desc='display input info')
    out_info = traits.Bool(argstr='--out_info',
                           desc='display output info')
    in_stats = traits.Bool(argstr='--in_stats',
                           desc='display input stats')
    out_stats = traits.Bool(argstr='--out_stats',
                            desc='display output stats')
    in_matrix = traits.Bool(argstr='--in_matrix',
                            desc='display input matrix')
    out_matrix = traits.Bool(argstr='--out_matrix',
                             desc='display output matrix')
    in_i_size = traits.Int(argstr='--in_i_size %d',
                           desc='input i size')
    in_j_size = traits.Int(argstr='--in_j_size %d',
                           desc='input j size')
    in_k_size = traits.Int(argstr='--in_k_size %d',
                           desc='input k size')
    force_ras = traits.Bool(argstr='--force_ras_good',
                            desc='use default when orientation info absent')
    in_i_dir = traits.Tuple(traits.Float, traits.Float, traits.Float,
                            argstr='--in_i_direction %f %f %f',
                            desc='<R direction> <A direction> <S direction>')
    in_j_dir = traits.Tuple(traits.Float, traits.Float, traits.Float,
                            argstr='--in_j_direction %f %f %f',
                            desc='<R direction> <A direction> <S direction>')
    in_k_dir = traits.Tuple(traits.Float, traits.Float, traits.Float,
                            argstr='--in_k_direction %f %f %f',
                            desc='<R direction> <A direction> <S direction>')
    _orientations = ['LAI', 'LIA', 'ALI', 'AIL', 'ILA', 'IAL', 'LAS', 'LSA', 'ALS', 'ASL', 'SLA', 'SAL', 'LPI', 'LIP', 'PLI', 'PIL', 'ILP', 'IPL', 'LPS', 'LSP', 'PLS', 'PSL', 'SLP', 'SPL', 'RAI', 'RIA', 'ARI', 'AIR', 'IRA', 'IAR', 'RAS', 'RSA', 'ARS', 'ASR', 'SRA', 'SAR', 'RPI', 'RIP', 'PRI', 'PIR', 'IRP', 'IPR', 'RPS', 'RSP', 'PRS', 'PSR', 'SRP', 'SPR']
    # _orientations = [comb for comb in itertools.chain(*[[''.join(c) for c in itertools.permutations(s)] for s in [a+b+c for a in 'LR' for b in 'AP' for c in 'IS']])]
    in_orientation = traits.Enum(_orientations,
                                 argstr='--in_orientation %s',
                                 desc='specify the input orientation')
    in_center = traits.List(traits.Float, maxlen=3,
                            argstr='--in_center %s',
                            desc='<R coordinate> <A coordinate> <S coordinate>')
    sphinx = traits.Bool(argstr='--sphinx',
                         desc='change orientation info to sphinx')
    out_i_count = traits.Int(argstr='--out_i_count %d',
                             desc='some count ?? in i direction')
    out_j_count = traits.Int(argstr='--out_j_count %d',
                             desc='some count ?? in j direction')
    out_k_count = traits.Int(argstr='--out_k_count %d',
                             desc='some count ?? in k direction')
    vox_size = traits.Tuple(traits.Float, traits.Float, traits.Float,
                            argstr='-voxsize %f %f %f',
                            desc='<size_x> <size_y> <size_z> specify the size (mm) - useful for upsampling or downsampling')
    out_i_size = traits.Int(argstr='--out_i_size %d',
                            desc='output i size')
    out_j_size = traits.Int(argstr='--out_j_size %d',
                            desc='output j size')
    out_k_size = traits.Int(argstr='--out_k_size %d',
                            desc='output k size')
    out_i_dir = traits.Tuple(traits.Float, traits.Float, traits.Float,
                             argstr='--out_i_direction %f %f %f',
                             desc='<R direction> <A direction> <S direction>')
    out_j_dir = traits.Tuple(traits.Float, traits.Float, traits.Float,
                             argstr='--out_j_direction %f %f %f',
                             desc='<R direction> <A direction> <S direction>')
    out_k_dir = traits.Tuple(traits.Float, traits.Float, traits.Float,
                             argstr='--out_k_direction %f %f %f',
                             desc='<R direction> <A direction> <S direction>')
    out_orientation = traits.Enum(_orientations,
                                  argstr='--out_orientation %s',
                                  desc='specify the output orientation')
    out_center = traits.Tuple(traits.Float, traits.Float, traits.Float,
                              argstr='--out_center %f %f %f',
                              desc='<R coordinate> <A coordinate> <S coordinate>')
    out_datatype = traits.Enum('uchar', 'short', 'int', 'float',
                               argstr='--out_data_type %s',
                               desc='output data type <uchar|short|int|float>')
    resample_type = traits.Enum('interpolate', 'weighted', 'nearest', 'sinc', 'cubic',
                                argstr='--resample_type %s',
                                desc='<interpolate|weighted|nearest|sinc|cubic> (default is interpolate)')
    no_scale = traits.Bool(argstr='--no_scale 1',
                           desc='dont rescale values for COR')
    no_change = traits.Bool(argstr='--nochange',
                            desc="don't change type of input to that of template")
    tr = traits.Int(argstr='-tr %d',
                    desc='TR in msec')
    te = traits.Int(argstr='-te %d',
                    desc='TE in msec')
    ti = traits.Int(argstr='-ti %d',
                    desc='TI in msec (note upper case flag)')
    autoalign_matrix = File(exists=True, argstr='--autoalign %s',
                            desc='text file with autoalign matrix')
    unwarp_gradient = traits.Bool(argstr='--unwarp_gradient_nonlinearity',
                                  desc='unwarp gradient nonlinearity')
    apply_transform = File(exists=True, argstr='--apply_transform %s',
                           desc='apply xfm file')
    apply_inv_transform = File(exists=True, argstr='--apply_inverse_transform %s',
                               desc='apply inverse transformation xfm file')
    devolve_transform = traits.Str(argstr='--devolvexfm %s',
                                   desc='subject id')
    crop_center = traits.Tuple(traits.Int, traits.Int, traits.Int,
                               argstr='--crop %d %d %d',
                               desc='<x> <y> <z> crop to 256 around center (x, y, z)')
    crop_size = traits.Tuple(traits.Int, traits.Int, traits.Int,
                             argstr='--cropsize %d %d %d',
                             desc='<dx> <dy> <dz> crop to size <dx, dy, dz>')
    cut_ends = traits.Int(argstr='--cutends %d',
                          desc='remove ncut slices from the ends')
    slice_crop = traits.Tuple(traits.Int, traits.Int,
                              argstr='--slice-crop %d %d',
                              desc='s_start s_end : keep slices s_start to s_end')
    slice_reverse = traits.Bool(argstr='--slice-reverse',
                                desc='reverse order of slices, update vox2ras')
    slice_bias = traits.Float(argstr='--slice-bias %f',
                              desc='apply half-cosine bias field')
    fwhm = traits.Float(argstr='--fwhm %f',
                        desc='smooth input volume by fwhm mm')
    _filetypes = ['cor', 'mgh', 'mgz', 'minc', 'analyze',
                  'analyze4d', 'spm', 'afni', 'brik', 'bshort',
                  'bfloat', 'sdt', 'outline', 'otl', 'gdf',
                  'nifti1', 'nii', 'niigz']
    _infiletypes = ['ge', 'gelx', 'lx', 'ximg', 'siemens', 'dicom', 'siemens_dicom']
    in_type = traits.Enum(_filetypes + _infiletypes, argstr='--in_type %s',
                          desc='input file type')
    out_type = traits.Enum(_filetypes, argstr='--out_type %s',
                           desc='output file type')
    ascii = traits.Bool(argstr='--ascii',
                        desc='save output as ascii col>row>slice>frame')
    reorder = traits.Tuple(traits.Int, traits.Int, traits.Int,
                           argstr='--reorder %d %d %d',
                           desc='olddim1 olddim2 olddim3')
    invert_contrast = traits.Float(argstr='--invert_contrast %f',
                                   desc='threshold for inversting contrast')
    in_file = File(exists=True, mandatory=True,
                   position=-2,
                   argstr='--input_volume %s',
                   desc='File to read/convert')
    out_file = File(argstr='--output_volume %s',
                    position=-1, genfile=True,
                    desc='output filename or True to generate one')
    conform = traits.Bool(argstr='--conform',
                          desc='conform to 256^3')
    conform_min = traits.Bool(argstr='--conform_min',
                              desc='conform to smallest size')
    conform_size = traits.Float(argstr='--conform_size %s',
                                desc='conform to size_in_mm')
    parse_only = traits.Bool(argstr='--parse_only',
                             desc='parse input only')
    subject_name = traits.Str(argstr='--subject_name %s',
                              desc='subject name ???')
    reslice_like = File(exists=True, argstr='--reslice_like %s',
                        desc='reslice output to match file')
    template_type = traits.Enum(_filetypes + _infiletypes,
                                argstr='--template_type %s',
                                desc='template file type')
    split = traits.Bool(argstr='--split',
                        desc='split output frames into separate output files.')
    frame = traits.Int(argstr='--frame %d',
                       desc='keep only 0-based frame number')
    midframe = traits.Bool(argstr='--mid-frame',
                           desc='keep only the middle frame')
    skip_n = traits.Int(argstr='--nskip %d',
                        desc='skip the first n frames')
    drop_n = traits.Int(argstr='--ndrop %d',
                        desc='drop the last n frames')
    frame_subsample = traits.Tuple(traits.Int, traits.Int, traits.Int,
                                   argstr='--fsubsample %d %d %d',
                                   desc='start delta end : frame subsampling (end = -1 for end)')
    in_scale = traits.Float(argstr='--scale %f',
                            desc='input intensity scale factor')
    out_scale = traits.Float(argstr='--out-scale %d',
                             desc='output intensity scale factor')
    in_like = File(exists=True, argstr='--in_like %s',
                   desc='input looks like')
    fill_parcellation = traits.Bool(argstr='--fill_parcellation',
                                    desc='fill parcellation')
    smooth_parcellation = traits.Bool(argstr='--smooth_parcellation',
                                      desc='smooth parcellation')
    zero_outlines = traits.Bool(argstr='--zero_outlines',
                                desc='zero outlines')
    color_file = File(exists=True, argstr='--color_file %s',
                      desc='color file')
    no_translate = traits.Bool(argstr='--no_translate',
                               desc='???')
    status_file = File(argstr='--status %s',
                       desc='status file for DICOM conversion')
    sdcm_list = File(exists=True, argstr='--sdcmlist %s',
                     desc='list of DICOM files for conversion')
    template_info = traits.Bool('--template_info',
                                desc='dump info about template')
    crop_gdf = traits.Bool(argstr='--crop_gdf',
                           desc='apply GDF cropping')
    zero_ge_z_offset = traits.Bool(argstr='--zero_ge_z_offset',
                                   desc='zero ge z offset ???')


class MRIConvertOutputSpec(TraitedSpec):
    out_file = OutputMultiPath(File(exists=True), desc='converted output file')


class MRIConvert(FSCommand):
    """use fs mri_convert to manipulate files

    .. note::
       Adds niigz as an output type option

    Examples
    --------

    >>> mc = MRIConvert()
    >>> mc.inputs.in_file = 'structural.nii'
    >>> mc.inputs.out_file = 'outfile.mgz'
    >>> mc.inputs.out_type = 'mgz'
    >>> mc.cmdline
    'mri_convert --out_type mgz --input_volume structural.nii --output_volume outfile.mgz'

    """
    _cmd = 'mri_convert'
    input_spec = MRIConvertInputSpec
    output_spec = MRIConvertOutputSpec

    filemap = dict(cor='cor', mgh='mgh', mgz='mgz', minc='mnc',
                   afni='brik', brik='brik', bshort='bshort',
                   spm='img', analyze='img', analyze4d='img',
                   bfloat='bfloat', nifti1='img', nii='nii',
                   niigz='nii.gz')

    def _format_arg(self, name, spec, value):
        if name in ['in_type', 'out_type', 'template_type']:
            if value == 'niigz':
                return spec.argstr % 'nii'
        return super(MRIConvert, self)._format_arg(name, spec, value)

    def _get_outfilename(self):
        outfile = self.inputs.out_file
        if not isdefined(outfile):
            if isdefined(self.inputs.out_type):
                suffix = '_out.' + self.filemap[self.inputs.out_type]
            else:
                suffix = '_out.nii.gz'
            outfile = fname_presuffix(self.inputs.in_file,
                                      newpath=os.getcwd(),
                                      suffix=suffix,
                                      use_ext=False)
        return os.path.abspath(outfile)

    def _list_outputs(self):
        outputs = self.output_spec().get()
        outfile = self._get_outfilename()
        if isdefined(self.inputs.split) and self.inputs.split:
            size = load(self.inputs.in_file).shape
            if len(size) == 3:
                tp = 1
            else:
                tp = size[-1]
            if outfile.endswith('.mgz'):
                stem = outfile.split('.mgz')[0]
                ext = '.mgz'
            elif outfile.endswith('.nii.gz'):
                stem = outfile.split('.nii.gz')[0]
                ext = '.nii.gz'
            else:
                stem = '.'.join(outfile.split('.')[:-1])
                ext = '.' + outfile.split('.')[-1]
            outfile = []
            for idx in range(0, tp):
                outfile.append(stem + '%04d' % idx + ext)
        if isdefined(self.inputs.out_type):
            if self.inputs.out_type in ['spm', 'analyze']:
                # generate all outputs
                size = load(self.inputs.in_file).shape
                if len(size) == 3:
                    tp = 1
                else:
                    tp = size[-1]
                    # have to take care of all the frame manipulations
                    raise Exception('Not taking frame manipulations into account- please warn the developers')
                outfiles = []
                outfile = self._get_outfilename()
                for i in range(tp):
                    outfiles.append(fname_presuffix(outfile,
                                                    suffix='%03d' % (i + 1)))
                outfile = outfiles
        outputs['out_file'] = outfile
        return outputs

    def _gen_filename(self, name):
        if name == 'out_file':
            return self._get_outfilename()
        return None


class DICOMConvertInputSpec(FSTraitedSpec):
    dicom_dir = Directory(exists=True, mandatory=True,
<<<<<<< HEAD
                         desc='dicom directory from which to convert dicom files')
    base_output_dir = Directory(
            desc='directory in which subject directories are created')
=======
                          desc='dicom directory from which to convert dicom files')
    base_output_dir = Directory(mandatory=True,
                                desc='directory in which subject directories are created')
>>>>>>> 175a6deb
    subject_dir_template = traits.Str('S.%04d', usedefault=True,
                                      desc='template for subject directory name')
    subject_id = traits.Any(desc='subject identifier to insert into template')
    file_mapping = traits.List(traits.Tuple(traits.Str, traits.Str),
                               desc='defines the output fields of interface')
    out_type = traits.Enum('niigz', MRIConvertInputSpec._filetypes,
                           usedefault=True,
                           desc='defines the type of output file produced')
    dicom_info = File(exists=True,
                      desc='File containing summary information from mri_parse_sdcmdir')
    seq_list = traits.List(traits.Str,
                           requires=['dicom_info'],
                           desc='list of pulse sequence names to be converted.')
    ignore_single_slice = traits.Bool(requires=['dicom_info'],
                                      desc='ignore volumes containing a single slice')


class DICOMConvert(FSCommand):
    """use fs mri_convert to convert dicom files

    Examples
    --------

    >>> from nipype.interfaces.freesurfer import DICOMConvert
    >>> cvt = DICOMConvert()
    >>> cvt.inputs.dicom_dir = 'dicomdir'
    >>> cvt.inputs.file_mapping = [('nifti', '*.nii'), ('info', 'dicom*.txt'), ('dti', '*dti.bv*')]

    """
    _cmd = 'mri_convert'
    input_spec = DICOMConvertInputSpec

    def _get_dicomfiles(self):
        """validate fsl bet options
        if set to None ignore
        """
        return glob(os.path.abspath(os.path.join(self.inputs.dicom_dir,
                                                 '*-1.dcm')))

    def _get_outdir(self):
        """returns output directory"""
        subjid = self.inputs.subject_id
        if not isdefined(subjid):
            path, fname = os.path.split(self._get_dicomfiles()[0])
            subjid = int(fname.split('-')[0])
        if isdefined(self.inputs.subject_dir_template):
            subjid = self.inputs.subject_dir_template % subjid
        basedir = self.inputs.base_output_dir
        if not isdefined(basedir):
            basedir = os.path.abspath('.')
        outdir = os.path.abspath(os.path.join(basedir, subjid))
        return outdir

    def _get_runs(self):
        """Returns list of dicom series that should be converted.

        Requires a dicom info summary file generated by ``DicomDirInfo``

        """
        seq = np.genfromtxt(self.inputs.dicom_info, dtype=object)
        runs = []
        for s in seq:
            if self.inputs.seq_list:
                if self.inputs.ignore_single_slice:
                    if (int(s[8]) > 1) and any([s[12].startswith(sn) for sn in self.inputs.seq_list]):
                        runs.append(int(s[2]))
                else:
                    if any([s[12].startswith(sn) for sn in self.inputs.seq_list]):
                        runs.append(int(s[2]))
            else:
                runs.append(int(s[2]))
        return runs

    def _get_filelist(self, outdir):
        """Returns list of files to be converted"""
        filemap = {}
        for f in self._get_dicomfiles():
            head, fname = os.path.split(f)
            fname, ext = os.path.splitext(fname)
            fileparts = fname.split('-')
            runno = int(fileparts[1])
            out_type = MRIConvert.filemap[self.inputs.out_type]
            outfile = os.path.join(outdir, '.'.join(('%s-%02d' % (fileparts[0],
                                                                  runno),
                                                     out_type)))
            filemap[runno] = (f, outfile)
        if self.inputs.dicom_info:
            files = [filemap[r] for r in self._get_runs()]
        else:
            files = [filemap[r] for r in list(filemap.keys())]
        return files

    @property
    def cmdline(self):
        """ `command` plus any arguments (args)
        validates arguments and generates command line"""
        self._check_mandatory_inputs()
        outdir = self._get_outdir()
        cmd = []
        if not os.path.exists(outdir):
            cmdstr = 'python -c "import os; os.makedirs(\'%s\')"' % outdir
            cmd.extend([cmdstr])
        infofile = os.path.join(outdir, 'shortinfo.txt')
        if not os.path.exists(infofile):
            cmdstr = 'dcmdir-info-mgh %s > %s' % (self.inputs.dicom_dir,
                                                  infofile)
            cmd.extend([cmdstr])
        files = self._get_filelist(outdir)
        for infile, outfile in files:
            if not os.path.exists(outfile):
                single_cmd = '%s %s %s' % (self.cmd, infile,
                                           os.path.join(outdir, outfile))
                cmd.extend([single_cmd])
        return '; '.join(cmd)


class ResampleInputSpec(FSTraitedSpec):
    in_file = File(exists=True, argstr='-i %s', mandatory=True,
                   desc='file to resample', position=-2)
    resampled_file = File(argstr='-o %s', desc='output filename', genfile=True,
                          position=-1)
    voxel_size = traits.Tuple(traits.Float, traits.Float, traits.Float,
                              argstr='-vs %.2f %.2f %.2f', desc='triplet of output voxel sizes',
                              mandatory=True)


class ResampleOutputSpec(TraitedSpec):
    resampled_file = File(exists=True,
                          desc='output filename')


class Resample(FSCommand):
    """Use FreeSurfer mri_convert to up or down-sample image files

    Examples
    --------

    >>> from nipype.interfaces import freesurfer
    >>> resampler = freesurfer.Resample()
    >>> resampler.inputs.in_file = 'structural.nii'
    >>> resampler.inputs.resampled_file = 'resampled.nii'
    >>> resampler.inputs.voxel_size = (2.1, 2.1, 2.1)
    >>> resampler.cmdline
    'mri_convert -vs 2.10 2.10 2.10 -i structural.nii -o resampled.nii'

    """

    _cmd = 'mri_convert'
    input_spec = ResampleInputSpec
    output_spec = ResampleOutputSpec

    def _get_outfilename(self):
        if isdefined(self.inputs.resampled_file):
            outfile = self.inputs.resampled_file
        else:
            outfile = fname_presuffix(self.inputs.in_file,
                                      newpath=os.getcwd(),
                                      suffix='_resample')
        return outfile

    def _list_outputs(self):
        outputs = self.output_spec().get()
        outputs['resampled_file'] = self._get_outfilename()
        return outputs

    def _gen_filename(self, name):
        if name == 'resampled_file':
            return self._get_outfilename()
        return None


class ReconAllInputSpec(CommandLineInputSpec):
    subject_id = traits.Str("recon_all", argstr='-subjid %s',
                            desc='subject name', usedefault=True)
    directive = traits.Enum('all', 'autorecon1', 'autorecon2', 'autorecon2-cp',
                            'autorecon2-wm', 'autorecon2-inflate1',
                            'autorecon2-perhemi', 'autorecon3', 'localGI',
                            'qcache', argstr='-%s', desc='process directive',
                            usedefault=True, position=0)
    hemi = traits.Enum('lh', 'rh', desc='hemisphere to process',
                       argstr="-hemi %s")
    T1_files = InputMultiPath(File(exists=True), argstr='-i %s...',
                              desc='name of T1 file to process')
    T2_file = File(exists=True, argstr="-T2 %s", min_ver='5.3.0',
                   desc='Use a T2 image to refine the cortical surface')
    openmp = traits.Int(argstr="-openmp %d",
                        desc="Number of processors to use in parallel")
    subjects_dir = Directory(exists=True, argstr='-sd %s', hash_files=False,
                             desc='path to subjects directory', genfile=True)
    flags = traits.Str(argstr='%s', desc='additional parameters')


class ReconAllIOutputSpec(FreeSurferSource.output_spec):
    subjects_dir = Directory(exists=True, desc='Freesurfer subjects directory.')
    subject_id = traits.Str(desc='Subject name for whom to retrieve data')


class ReconAll(CommandLine):
    """Uses recon-all to generate surfaces and parcellations of structural data
    from anatomical images of a subject.

    Examples
    --------

    >>> from nipype.interfaces.freesurfer import ReconAll
    >>> reconall = ReconAll()
    >>> reconall.inputs.subject_id = 'foo'
    >>> reconall.inputs.directive = 'all'
    >>> reconall.inputs.subjects_dir = '.'
    >>> reconall.inputs.T1_files = 'structural.nii'
    >>> reconall.cmdline
    'recon-all -all -i structural.nii -subjid foo -sd .'

    """

    _cmd = 'recon-all'
    _additional_metadata = ['loc', 'altkey']
    input_spec = ReconAllInputSpec
    output_spec = ReconAllIOutputSpec
    _can_resume = True

    _steps = [
        # autorecon1
        ('motioncor', ['mri/rawavg.mgz', 'mri/orig.mgz']),
        ('talairach', ['mri/transforms/talairach.auto.xfm',
                       'mri/transforms/talairach.xfm']),
        ('nuintensitycor', ['mri/nu.mgz']),
        ('normalization', ['mri/T1.mgz']),
        ('skullstrip',
         ['mri/brainmask.auto.mgz',
          'mri/brainmask.mgz']),
        # autorecon2
        ('gcareg', ['mri/transforms/talairach.lta']),
        ('canorm', ['mri/norm.mgz']),
        ('careg', ['mri/transforms/talairach.m3z']),
        ('careginv', ['mri/transforms/talairach.m3z.inv.x.mgz',
                      'mri/transforms/talairach.m3z.inv.y.mgz',
                      'mri/transforms/talairach.m3z.inv.z.mgz']),
        ('rmneck', ['mri/nu_noneck.mgz']),
        ('skull-lta', ['mri/transforms/talairach_with_skull_2.lta']),
        ('calabel',
         ['mri/aseg.auto_noCCseg.mgz', 'mri/aseg.auto.mgz', 'mri/aseg.mgz']),
        ('normalization2', ['mri/brain.mgz']),
        ('maskbfs', ['mri/brain.finalsurfs.mgz']),
        ('segmentation', ['mri/wm.asegedit.mgz', 'mri/wm.mgz']),
        ('fill', ['mri/filled.mgz']),
        ('tessellate', ['surf/lh.orig.nofix', 'surf/rh.orig.nofix']),
        ('smooth1', ['surf/lh.smoothwm.nofix', 'surf/rh.smoothwm.nofix']),
        ('inflate1', ['surf/lh.inflated.nofix', 'surf/rh.inflated.nofix']),
        ('qsphere', ['surf/lh.qsphere.nofix', 'surf/rh.qsphere.nofix']),
        ('fix', ['surf/lh.orig', 'surf/rh.orig']),
        ('white',
         ['surf/lh.white',
          'surf/rh.white',
          'surf/lh.curv',
          'surf/rh.curv',
          'surf/lh.area',
          'surf/rh.area',
          'label/lh.cortex.label',
          'label/rh.cortex.label']),
        ('smooth2', ['surf/lh.smoothwm', 'surf/rh.smoothwm']),
        ('inflate2',
         ['surf/lh.inflated',
          'surf/rh.inflated',
          'surf/lh.sulc',
          'surf/rh.sulc',
          'surf/lh.inflated.H',
          'surf/rh.inflated.H',
          'surf/lh.inflated.K',
          'surf/rh.inflated.K']),
        # autorecon3
        ('sphere', ['surf/lh.sphere', 'surf/rh.sphere']),
        ('surfreg', ['surf/lh.sphere.reg', 'surf/rh.sphere.reg']),
        ('jacobian_white', ['surf/lh.jacobian_white',
                            'surf/rh.jacobian_white']),
        ('avgcurv', ['surf/lh.avg_curv', 'surf/rh.avg_curv']),
        ('cortparc', ['label/lh.aparc.annot', 'label/rh.aparc.annot']),
        ('pial',
         ['surf/lh.pial',
          'surf/rh.pial',
          'surf/lh.curv.pial',
          'surf/rh.curv.pial',
          'surf/lh.area.pial',
          'surf/rh.area.pial',
          'surf/lh.thickness',
          'surf/rh.thickness']),
        ('cortparc2', ['label/lh.aparc.a2009s.annot',
                       'label/rh.aparc.a2009s.annot']),
        ('parcstats2',
         ['stats/lh.aparc.a2009s.stats',
          'stats/rh.aparc.a2009s.stats',
          'stats/aparc.annot.a2009s.ctab']),
        ('cortribbon', ['mri/lh.ribbon.mgz', 'mri/rh.ribbon.mgz',
                        'mri/ribbon.mgz']),
        ('segstats', ['stats/aseg.stats']),
        ('aparc2aseg', ['mri/aparc+aseg.mgz', 'mri/aparc.a2009s+aseg.mgz']),
        ('wmparc', ['mri/wmparc.mgz', 'stats/wmparc.stats']),
        ('balabels', ['BA.ctab', 'BA.thresh.ctab']),
        ('label-exvivo-ec', ['label/lh.entorhinal_exvivo.label',
                             'label/rh.entorhinal_exvivo.label'])]

    def _gen_subjects_dir(self):
        return os.getcwd()

    def _gen_filename(self, name):
        if name == 'subjects_dir':
            return self._gen_subjects_dir()
        return None

    def _list_outputs(self):
        """
        See io.FreeSurferSource.outputs for the list of outputs returned
        """
        if isdefined(self.inputs.subjects_dir):
            subjects_dir = self.inputs.subjects_dir
        else:
            subjects_dir = self._gen_subjects_dir()

        if isdefined(self.inputs.hemi):
            hemi = self.inputs.hemi
        else:
            hemi = 'both'

        outputs = self._outputs().get()

        outputs.update(FreeSurferSource(subject_id=self.inputs.subject_id,
                                        subjects_dir=subjects_dir,
                                        hemi=hemi)._list_outputs())
        outputs['subject_id'] = self.inputs.subject_id
        outputs['subjects_dir'] = subjects_dir
        return outputs

    def _is_resuming(self):
        subjects_dir = self.inputs.subjects_dir
        if not isdefined(subjects_dir):
            subjects_dir = self._gen_subjects_dir()
        if os.path.isdir(os.path.join(subjects_dir, self.inputs.subject_id,
                                      'mri')):
            return True
        return False

    def _format_arg(self, name, trait_spec, value):
        if name == 'T1_files':
            if self._is_resuming():
                return ''
        return super(ReconAll, self)._format_arg(name, trait_spec, value)

    @property
    def cmdline(self):
        cmd = super(ReconAll, self).cmdline
        if not self._is_resuming():
            return cmd
        subjects_dir = self.inputs.subjects_dir
        if not isdefined(subjects_dir):
            subjects_dir = self._gen_subjects_dir()
        # cmd = cmd.replace(' -all ', ' -make all ')
        iflogger.info('Overriding recon-all directive')
        flags = []
        directive = 'all'
        for idx, step in enumerate(self._steps):
            step, outfiles = step
            if all([os.path.exists(os.path.join(subjects_dir,
                                                self.inputs.subject_id, f)) for
                    f in outfiles]):
                flags.append('-no%s' % step)
                if idx > 4:
                    directive = 'autorecon2'
                elif idx > 23:
                    directive = 'autorecon3'
            else:
                flags.append('-%s' % step)
        cmd = cmd.replace(' -%s ' % self.inputs.directive, ' -%s ' % directive)
        cmd += ' ' + ' '.join(flags)
        iflogger.info('resume recon-all : %s' % cmd)
        return cmd


class BBRegisterInputSpec(FSTraitedSpec):
    subject_id = traits.Str(argstr='--s %s',
                            desc='freesurfer subject id',
                            mandatory=True)
    source_file = File(argstr='--mov %s',
                       desc='source file to be registered',
                       mandatory=True, copyfile=False)
    init = traits.Enum('spm', 'fsl', 'header', argstr='--init-%s',
                       mandatory=True, xor=['init_reg_file'],
                       desc='initialize registration spm, fsl, header')
    init_reg_file = File(exists=True, argstr='--init-reg %s',
                         desc='existing registration file',
                         xor=['init'], mandatory=True)
    contrast_type = traits.Enum('t1', 't2', argstr='--%s',
                                desc='contrast type of image',
                                mandatory=True)
    intermediate_file = File(exists=True, argstr="--int %s",
                             desc="Intermediate image, e.g. in case of partial FOV")
    reg_frame = traits.Int(argstr="--frame %d", xor=["reg_middle_frame"],
                           desc="0-based frame index for 4D source file")
    reg_middle_frame = traits.Bool(argstr="--mid-frame", xor=["reg_frame"],
                                   desc="Register middle frame of 4D source file")
    out_reg_file = File(argstr='--reg %s',
                        desc='output registration file',
                        genfile=True)
    spm_nifti = traits.Bool(argstr="--spm-nii",
                            desc="force use of nifti rather than analyze with SPM")
    epi_mask = traits.Bool(argstr="--epi-mask",
                           desc="mask out B0 regions in stages 1 and 2")
    out_fsl_file = traits.Either(traits.Bool, File, argstr="--fslmat %s",
                                 desc="write the transformation matrix in FSL FLIRT format")
    registered_file = traits.Either(traits.Bool, File, argstr='--o %s',
                                    desc='output warped sourcefile either True or filename')


class BBRegisterOutputSpec(TraitedSpec):
    out_reg_file = File(exists=True, desc='Output registration file')
    out_fsl_file = File(desc='Output FLIRT-style registration file')
    min_cost_file = File(exists=True, desc='Output registration minimum cost file')
    registered_file = File(desc='Registered and resampled source file')


class BBRegister(FSCommand):
    """Use FreeSurfer bbregister to register a volume to the Freesurfer anatomical.

    This program performs within-subject, cross-modal registration using a
    boundary-based cost function. The registration is constrained to be 6
    DOF (rigid). It is required that you have an anatomical scan of the
    subject that has already been recon-all-ed using freesurfer.

    Examples
    --------

    >>> from nipype.interfaces.freesurfer import BBRegister
    >>> bbreg = BBRegister(subject_id='me', source_file='structural.nii', init='header', contrast_type='t2')
    >>> bbreg.cmdline
    'bbregister --t2 --init-header --reg structural_bbreg_me.dat --mov structural.nii --s me'

    """

    _cmd = 'bbregister'
    input_spec = BBRegisterInputSpec
    output_spec = BBRegisterOutputSpec

    def _list_outputs(self):

        outputs = self.output_spec().get()
        _in = self.inputs

        if isdefined(_in.out_reg_file):
            outputs['out_reg_file'] = op.abspath(_in.out_reg_file)
        elif _in.source_file:
            suffix = '_bbreg_%s.dat' % _in.subject_id
            outputs['out_reg_file'] = fname_presuffix(_in.source_file,
                                                      suffix=suffix,
                                                      use_ext=False)

        if isdefined(_in.registered_file):
            if isinstance(_in.registered_file, bool):
                outputs['registered_file'] = fname_presuffix(_in.source_file,
                                                             suffix='_bbreg')
            else:
                outputs['registered_file'] = op.abspath(_in.registered_file)

        if isdefined(_in.out_fsl_file):
            if isinstance(_in.out_fsl_file, bool):
                suffix = '_bbreg_%s.mat' % _in.subject_id
                out_fsl_file = fname_presuffix(_in.source_file,
                                               suffix=suffix,
                                               use_ext=False)
                outputs['out_fsl_file'] = out_fsl_file
            else:
                outputs['out_fsl_file'] = op.abspath(_in.out_fsl_file)

        outputs['min_cost_file'] = outputs['out_reg_file'] + '.mincost'
        return outputs

    def _format_arg(self, name, spec, value):

        if name in ['registered_file', 'out_fsl_file']:
            if isinstance(value, bool):
                fname = self._list_outputs()[name]
            else:
                fname = value
            return spec.argstr % fname
        return super(BBRegister, self)._format_arg(name, spec, value)

    def _gen_filename(self, name):

        if name == 'out_reg_file':
            return self._list_outputs()[name]
        return None


class ApplyVolTransformInputSpec(FSTraitedSpec):
    source_file = File(exists=True, argstr='--mov %s',
                       copyfile=False, mandatory=True,
                       desc='Input volume you wish to transform')
    transformed_file = File(desc='Output volume', argstr='--o %s', genfile=True)
    _targ_xor = ('target_file', 'tal', 'fs_target')
    target_file = File(exists=True, argstr='--targ %s', xor=_targ_xor,
                       desc='Output template volume', mandatory=True)
    tal = traits.Bool(argstr='--tal', xor=_targ_xor, mandatory=True,
                      desc='map to a sub FOV of MNI305 (with --reg only)')
    tal_resolution = traits.Float(argstr="--talres %.10f",
                                  desc="Resolution to sample when using tal")
    fs_target = traits.Bool(argstr='--fstarg', xor=_targ_xor, mandatory=True,
                            requires=['reg_file'],
                            desc='use orig.mgz from subject in regfile as target')
    _reg_xor = ('reg_file', 'fsl_reg_file', 'xfm_reg_file', 'reg_header', 'subject')
    reg_file = File(exists=True, xor=_reg_xor, argstr='--reg %s',
                    mandatory=True,
                    desc='tkRAS-to-tkRAS matrix   (tkregister2 format)')
    fsl_reg_file = File(exists=True, xor=_reg_xor, argstr='--fsl %s',
                        mandatory=True,
                        desc='fslRAS-to-fslRAS matrix (FSL format)')
    xfm_reg_file = File(exists=True, xor=_reg_xor, argstr='--xfm %s',
                        mandatory=True,
                        desc='ScannerRAS-to-ScannerRAS matrix (MNI format)')
    reg_header = traits.Bool(xor=_reg_xor, argstr='--regheader',
                             mandatory=True,
                             desc='ScannerRAS-to-ScannerRAS matrix = identity')
    subject = traits.Str(xor=_reg_xor, argstr='--s %s',
                         mandatory=True,
                         desc='set matrix = identity and use subject for any templates')
    inverse = traits.Bool(desc='sample from target to source',
                          argstr='--inv')
    interp = traits.Enum('trilin', 'nearest', 'cubic', argstr='--interp %s',
                         desc='Interpolation method (<trilin> or nearest)')
    no_resample = traits.Bool(desc='Do not resample; just change vox2ras matrix',
                              argstr='--no-resample')
    m3z_file = File(argstr="--m3z %s",
                    desc=('This is the morph to be applied to the volume. '
                          'Unless the morph is in mri/transforms (eg.: for '
                          'talairach.m3z computed by reconall), you will need '
                          'to specify the full path to this morph and use the '
                          '--noDefM3zPath flag.'))
    no_ded_m3z_path = traits.Bool(argstr="--noDefM3zPath",
                                  requires=['m3z_file'],
                                  desc=('To be used with the m3z flag. '
                                        'Instructs the code not to look for the'
                                        'm3z morph in the default location '
                                        '(SUBJECTS_DIR/subj/mri/transforms), '
                                        'but instead just use the path '
                                        'indicated in --m3z.'))

    invert_morph = traits.Bool(argstr="--inv-morph",
                               requires=['m3z_file'],
                               desc=('Compute and use the inverse of the '
                                     'non-linear morph to resample the input '
                                     'volume. To be used by --m3z.'))


class ApplyVolTransformOutputSpec(TraitedSpec):
    transformed_file = File(exists=True, desc='Path to output file if used normally')


class ApplyVolTransform(FSCommand):
    """Use FreeSurfer mri_vol2vol to apply a transform.

    Examples
    --------

    >>> from nipype.interfaces.freesurfer import ApplyVolTransform
    >>> applyreg = ApplyVolTransform()
    >>> applyreg.inputs.source_file = 'structural.nii'
    >>> applyreg.inputs.reg_file = 'register.dat'
    >>> applyreg.inputs.transformed_file = 'struct_warped.nii'
    >>> applyreg.inputs.fs_target = True
    >>> applyreg.cmdline
    'mri_vol2vol --fstarg --reg register.dat --mov structural.nii --o struct_warped.nii'

    """

    _cmd = 'mri_vol2vol'
    input_spec = ApplyVolTransformInputSpec
    output_spec = ApplyVolTransformOutputSpec

    def _get_outfile(self):
        outfile = self.inputs.transformed_file
        if not isdefined(outfile):
            if self.inputs.inverse is True:
                if self.inputs.fs_target is True:
                    src = 'orig.mgz'
                else:
                    src = self.inputs.target_file
            else:
                src = self.inputs.source_file
            outfile = fname_presuffix(src,
                                      newpath=os.getcwd(),
                                      suffix='_warped')
        return outfile

    def _list_outputs(self):
        outputs = self.output_spec().get()
        outputs['transformed_file'] = os.path.abspath(self._get_outfile())
        return outputs

    def _gen_filename(self, name):
        if name == 'transformed_file':
            return self._get_outfile()
        return None


class SmoothInputSpec(FSTraitedSpec):
    in_file = File(exists=True, desc='source volume',
                   argstr='--i %s', mandatory=True)
    reg_file = File(desc='registers volume to surface anatomical ',
                    argstr='--reg %s', mandatory=True,
                    exists=True)
    smoothed_file = File(desc='output volume', argstr='--o %s', genfile=True)
    proj_frac_avg = traits.Tuple(traits.Float, traits.Float, traits.Float,
                                 xor=['proj_frac'],
                                 desc='average a long normal min max delta',
                                 argstr='--projfrac-avg %.2f %.2f %.2f')
    proj_frac = traits.Float(desc='project frac of thickness a long surface normal',
                             xor=['proj_frac_avg'],
                             argstr='--projfrac %s')
    surface_fwhm = traits.Range(low=0.0, requires=['reg_file'],
                                mandatory=True, xor=['num_iters'],
                                desc='surface FWHM in mm', argstr='--fwhm %f')
    num_iters = traits.Range(low=1, xor=['surface_fwhm'],
                             mandatory=True, argstr='--niters %d',
                             desc='number of iterations instead of fwhm')
    vol_fwhm = traits.Range(low=0.0, argstr='--vol-fwhm %f',
                            desc='volume smoothing outside of surface')


class SmoothOutputSpec(TraitedSpec):
    smoothed_file = File(exists=True, desc='smoothed input volume')


class Smooth(FSCommand):
    """Use FreeSurfer mris_volsmooth to smooth a volume

    This function smoothes cortical regions on a surface and non-cortical
    regions in volume.

    .. note::
       Cortical voxels are mapped to the surface (3D->2D) and then the
       smoothed values from the surface are put back into the volume to fill
       the cortical ribbon. If data is smoothed with this algorithm, one has to
       be careful about how further processing is interpreted.

    Examples
    --------

    >>> from nipype.interfaces.freesurfer import Smooth
    >>> smoothvol = Smooth(in_file='functional.nii', smoothed_file = 'foo_out.nii', reg_file='register.dat', surface_fwhm=10, vol_fwhm=6)
    >>> smoothvol.cmdline
    'mris_volsmooth --i functional.nii --reg register.dat --o foo_out.nii --fwhm 10.000000 --vol-fwhm 6.000000'

    """

    _cmd = 'mris_volsmooth'
    input_spec = SmoothInputSpec
    output_spec = SmoothOutputSpec

    def _list_outputs(self):
        outputs = self.output_spec().get()
        outfile = self.inputs.smoothed_file
        if not isdefined(outfile):
            outfile = self._gen_fname(self.inputs.in_file,
                                      suffix='_smooth')
        outputs['smoothed_file'] = outfile
        return outputs

    def _gen_filename(self, name):
        if name == 'smoothed_file':
            return self._list_outputs()[name]
        return None


class RobustRegisterInputSpec(FSTraitedSpec):

    source_file = File(mandatory=True, argstr='--mov %s',
                       desc='volume to be registered')
    target_file = File(mandatory=True, argstr='--dst %s',
                       desc='target volume for the registration')
    out_reg_file = File(genfile=True, argstr='--lta %s',
                        desc='registration file to write')
    registered_file = traits.Either(traits.Bool, File, argstr='--warp %s',
                                    desc='registered image; either True or filename')
    weights_file = traits.Either(traits.Bool, File, argstr='--weights %s',
                                 desc='weights image to write; either True or filename')
    est_int_scale = traits.Bool(argstr='--iscale',
                                desc='estimate intensity scale (recommended for unnormalized images)')
    trans_only = traits.Bool(argstr='--transonly',
                             desc='find 3 parameter translation only')
    in_xfm_file = File(exists=True, argstr='--transform',
                       desc='use initial transform on source')
    half_source = traits.Either(traits.Bool, File, argstr='--halfmov %s',
                                desc="write source volume mapped to halfway space")
    half_targ = traits.Either(traits.Bool, File, argstr="--halfdst %s",
                              desc="write target volume mapped to halfway space")
    half_weights = traits.Either(traits.Bool, File, argstr="--halfweights %s",
                                 desc="write weights volume mapped to halfway space")
    half_source_xfm = traits.Either(traits.Bool, File, argstr="--halfmovlta %s",
                                    desc="write transform from source to halfway space")
    half_targ_xfm = traits.Either(traits.Bool, File, argstr="--halfdstlta %s",
                                  desc="write transform from target to halfway space")
    auto_sens = traits.Bool(argstr='--satit', xor=['outlier_sens'], mandatory=True,
                            desc='auto-detect good sensitivity')
    outlier_sens = traits.Float(argstr='--sat %.4f', xor=['auto_sens'], mandatory=True,
                                desc='set outlier sensitivity explicitly')
    least_squares = traits.Bool(argstr='--leastsquares',
                                desc='use least squares instead of robust estimator')
    no_init = traits.Bool(argstr='--noinit', desc='skip transform init')
    init_orient = traits.Bool(argstr='--initorient',
                              desc='use moments for initial orient (recommended for stripped brains)')
    max_iterations = traits.Int(argstr='--maxit %d',
                                desc='maximum # of times on each resolution')
    high_iterations = traits.Int(argstr='--highit %d',
                                 desc='max # of times on highest resolution')
    iteration_thresh = traits.Float(argstr='--epsit %.3f',
                                    desc='stop iterations when below threshold')
    subsample_thresh = traits.Int(argstr='--subsample %d',
                                  desc='subsample if dimension is above threshold size')
    outlier_limit = traits.Float(argstr='--wlimit %.3f',
                                 desc='set maximal outlier limit in satit')
    write_vo2vox = traits.Bool(argstr='--vox2vox',
                               desc='output vox2vox matrix (default is RAS2RAS)')
    no_multi = traits.Bool(argstr='--nomulti', desc='work on highest resolution')
    mask_source = File(exists=True, argstr='--maskmov %s',
                       desc='image to mask source volume with')
    mask_target = File(exists=True, argstr='--maskdst %s',
                       desc='image to mask target volume with')
    force_double = traits.Bool(argstr='--doubleprec', desc='use double-precision intensities')
    force_float = traits.Bool(argstr='--floattype', desc='use float intensities')


class RobustRegisterOutputSpec(TraitedSpec):

    out_reg_file = File(exists=True, desc="output registration file")
    registered_file = File(desc="output image with registration applied")
    weights_file = File(desc="image of weights used")
    half_source = File(desc="source image mapped to halfway space")
    half_targ = File(desc="target image mapped to halfway space")
    half_weights = File(desc="weights image mapped to halfway space")
    half_source_xfm = File(desc="transform file to map source image to halfway space")
    half_targ_xfm = File(desc="transform file to map target image to halfway space")


class RobustRegister(FSCommand):
    """Perform intramodal linear registration (translation and rotation) using robust statistics.

    Examples
    --------
    >>> from nipype.interfaces.freesurfer import RobustRegister
    >>> reg = RobustRegister()
    >>> reg.inputs.source_file = 'structural.nii'
    >>> reg.inputs.target_file = 'T1.nii'
    >>> reg.inputs.auto_sens = True
    >>> reg.inputs.init_orient = True
    >>> reg.cmdline
    'mri_robust_register --satit --initorient --lta structural_robustreg.lta --mov structural.nii --dst T1.nii'

    References
    ----------
    Reuter, M, Rosas, HD, and Fischl, B, (2010). Highly Accurate Inverse Consistent Registration:
    A Robust Approach.  Neuroimage 53(4) 1181-96.

    """

    _cmd = 'mri_robust_register'
    input_spec = RobustRegisterInputSpec
    output_spec = RobustRegisterOutputSpec

    def _format_arg(self, name, spec, value):
        for option in ["registered_file", "weights_file", "half_source", "half_targ",
                       "half_weights", "half_source_xfm", "half_targ_xfm"]:
            if name == option:
                if isinstance(value, bool):
                    fname = self._list_outputs()[name]
                else:
                    fname = value
                return spec.argstr % fname
        return super(RobustRegister, self)._format_arg(name, spec, value)

    def _list_outputs(self):
        outputs = self.output_spec().get()
        outputs['out_reg_file'] = self.inputs.out_reg_file
        if not isdefined(self.inputs.out_reg_file) and self.inputs.source_file:
            outputs['out_reg_file'] = fname_presuffix(self.inputs.source_file,
                                                      suffix='_robustreg.lta', use_ext=False)
        prefices = dict(src=self.inputs.source_file, trg=self.inputs.target_file)
        suffices = dict(registered_file=("src", "_robustreg", True),
                        weights_file=("src", "_robustweights", True),
                        half_source=("src", "_halfway", True),
                        half_targ=("trg", "_halfway", True),
                        half_weights=("src", "_halfweights", True),
                        half_source_xfm=("src", "_robustxfm.lta", False),
                        half_targ_xfm=("trg", "_robustxfm.lta", False))
        for name, sufftup in list(suffices.items()):
            value = getattr(self.inputs, name)
            if isdefined(value):
                if isinstance(value, bool):
                    outputs[name] = fname_presuffix(prefices[sufftup[0]],
                                                    suffix=sufftup[1],
                                                    newpath=os.getcwd(),
                                                    use_ext=sufftup[2])
                else:
                    outputs[name] = value
        return outputs

    def _gen_filename(self, name):
        if name == 'out_reg_file':
            return self._list_outputs()[name]
        return None


class FitMSParamsInputSpec(FSTraitedSpec):

    in_files = traits.List(File(exists=True), argstr="%s", position=-2, mandatory=True,
                           desc="list of FLASH images (must be in mgh format)")
    tr_list = traits.List(traits.Int, desc="list of TRs of the input files (in msec)")
    te_list = traits.List(traits.Float, desc="list of TEs of the input files (in msec)")
    flip_list = traits.List(traits.Int, desc="list of flip angles of the input files")
    xfm_list = traits.List(File(exists=True),
                           desc="list of transform files to apply to each FLASH image")
    out_dir = Directory(argstr="%s", position=-1, genfile=True,
                        desc="directory to store output in")


class FitMSParamsOutputSpec(TraitedSpec):

    t1_image = File(exists=True, desc="image of estimated T1 relaxation values")
    pd_image = File(exists=True, desc="image of estimated proton density values")
    t2star_image = File(exists=True, desc="image of estimated T2* values")


class FitMSParams(FSCommand):
    """Estimate tissue paramaters from a set of FLASH images.

    Examples
    --------
    >>> from nipype.interfaces.freesurfer import FitMSParams
    >>> msfit = FitMSParams()
    >>> msfit.inputs.in_files = ['flash_05.mgz', 'flash_30.mgz']
    >>> msfit.inputs.out_dir = 'flash_parameters'
    >>> msfit.cmdline
    'mri_ms_fitparms  flash_05.mgz flash_30.mgz flash_parameters'

    """
    _cmd = "mri_ms_fitparms"
    input_spec = FitMSParamsInputSpec
    output_spec = FitMSParamsOutputSpec

    def _format_arg(self, name, spec, value):
        if name == "in_files":
            cmd = ""
            for i, file in enumerate(value):
                if isdefined(self.inputs.tr_list):
                    cmd = " ".join((cmd, "-tr %.1f" % self.inputs.tr_list[i]))
                if isdefined(self.inputs.te_list):
                    cmd = " ".join((cmd, "-te %.3f" % self.inputs.te_list[i]))
                if isdefined(self.inputs.flip_list):
                    cmd = " ".join((cmd, "-fa %.1f" % self.inputs.flip_list[i]))
                if isdefined(self.inputs.xfm_list):
                    cmd = " ".join((cmd, "-at %s" % self.inputs.xfm_list[i]))
                cmd = " ".join((cmd, file))
            return cmd
        return super(FitMSParams, self)._format_arg(name, spec, value)

    def _list_outputs(self):
        outputs = self.output_spec().get()
        if not isdefined(self.inputs.out_dir):
            out_dir = self._gen_filename("out_dir")
        else:
            out_dir = self.inputs.out_dir
        outputs["t1_image"] = os.path.join(out_dir, "T1.mgz")
        outputs["pd_image"] = os.path.join(out_dir, "PD.mgz")
        outputs["t2star_image"] = os.path.join(out_dir, "T2star.mgz")
        return outputs

    def _gen_filename(self, name):
        if name == "out_dir":
            return os.getcwd()
        return None


class SynthesizeFLASHInputSpec(FSTraitedSpec):

    fixed_weighting = traits.Bool(position=1, argstr="-w",
                                  desc="use a fixed weighting to generate optimal gray/white contrast")
    tr = traits.Float(mandatory=True, position=2, argstr="%.2f",
                      desc="repetition time (in msec)")
    flip_angle = traits.Float(mandatory=True, position=3, argstr="%.2f",
                              desc="flip angle (in degrees)")
    te = traits.Float(mandatory=True, position=4, argstr="%.3f",
                      desc="echo time (in msec)")
    t1_image = File(exists=True, mandatory=True, position=5, argstr="%s",
                    desc="image of T1 values")
    pd_image = File(exists=True, mandatory=True, position=6, argstr="%s",
                    desc="image of proton density values")
    out_file = File(genfile=True, argstr="%s", desc="image to write")


class SynthesizeFLASHOutputSpec(TraitedSpec):

    out_file = File(exists=True, desc="synthesized FLASH acquisition")


class SynthesizeFLASH(FSCommand):
    """Synthesize a FLASH acquisition from T1 and proton density maps.

    Examples
    --------
    >>> from nipype.interfaces.freesurfer import SynthesizeFLASH
    >>> syn = SynthesizeFLASH(tr=20, te=3, flip_angle=30)
    >>> syn.inputs.t1_image = 'T1.mgz'
    >>> syn.inputs.pd_image = 'PD.mgz'
    >>> syn.inputs.out_file = 'flash_30syn.mgz'
    >>> syn.cmdline
    'mri_synthesize 20.00 30.00 3.000 T1.mgz PD.mgz flash_30syn.mgz'

    """
    _cmd = "mri_synthesize"
    input_spec = SynthesizeFLASHInputSpec
    output_spec = SynthesizeFLASHOutputSpec

    def _list_outputs(self):
        outputs = self.output_spec().get()
        if isdefined(self.inputs.out_file):
            outputs["out_file"] = self.inputs.out_file
        else:
            outputs["out_file"] = self._gen_fname("synth-flash_%02d.mgz" % self.inputs.flip_angle,
                                                  suffix="")
        return outputs

    def _gen_filename(self, name):
        if name == "out_file":
            return self._list_outputs()["out_file"]
        return None<|MERGE_RESOLUTION|>--- conflicted
+++ resolved
@@ -422,15 +422,9 @@
 
 class DICOMConvertInputSpec(FSTraitedSpec):
     dicom_dir = Directory(exists=True, mandatory=True,
-<<<<<<< HEAD
-                         desc='dicom directory from which to convert dicom files')
-    base_output_dir = Directory(
-            desc='directory in which subject directories are created')
-=======
                           desc='dicom directory from which to convert dicom files')
     base_output_dir = Directory(mandatory=True,
                                 desc='directory in which subject directories are created')
->>>>>>> 175a6deb
     subject_dir_template = traits.Str('S.%04d', usedefault=True,
                                       desc='template for subject directory name')
     subject_id = traits.Any(desc='subject identifier to insert into template')
