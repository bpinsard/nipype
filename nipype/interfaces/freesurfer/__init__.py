# -*- coding: utf-8 -*-
# emacs: -*- mode: python; py-indent-offset: 4; indent-tabs-mode: nil -*-
# vi: set ft=python sts=4 ts=4 sw=4 et:
"""Top-level namespace for freesurfer."""

from .base import Info, FSCommand, no_freesurfer
from .preprocess import (ParseDICOMDir, UnpackSDICOMDir, MRIConvert, Resample,
                         ReconAll, BBRegister, ApplyVolTransform, Smooth,
                         DICOMConvert, RobustRegister, FitMSParams,
<<<<<<< HEAD
                         SynthesizeFLASH, Tkregister)
from .model import (MRISPreproc, GLMFit, OneSampleTTest, Binarize, Concatenate,
                    SegStats, Label2Vol, MS_LDA)
=======
                         SynthesizeFLASH, MNIBiasCorrection, WatershedSkullStrip,
                         Normalize, CANormalize, CARegister, CALabel, MRIsCALabel,
                         SegmentCC, SegmentWM, EditWMwithAseg, ConcatenateLTA)
from .model import (MRISPreproc, MRISPreprocReconAll, GLMFit, OneSampleTTest, Binarize,
                    Concatenate, SegStats, SegStatsReconAll, Label2Vol, MS_LDA,
                    Label2Label, Label2Annot, SphericalAverage)
>>>>>>> 20c40ae8
from .utils import (SampleToSurface, SurfaceSmooth, SurfaceTransform, Surface2VolTransform,
                    SurfaceSnapshots, ApplyMask, MRIsConvert, MRITessellate, MRIPretess,
                    MRIMarchingCubes, SmoothTessellation, MakeAverageSubject,
                    ExtractMainComponent, Tkregister2, AddXFormToHeader,
                    CheckTalairachAlignment, TalairachAVI, TalairachQC, RemoveNeck,
                    MRIFill, MRIsInflate, Sphere, FixTopology, EulerNumber,
                    RemoveIntersection, MakeSurfaces, Curvature, CurvatureStats,
                    Jacobian, MRIsCalc, VolumeMask, ParcellationStats, Contrast,
                    RelabelHypointensities, Aparc2Aseg, Apas2Aseg)
from .longitudinal import (RobustTemplate, FuseSegmentations)
from .registration import (MPRtoMNI305, RegisterAVItoTalairach, EMRegister, Register,
                           Paint)<|MERGE_RESOLUTION|>--- conflicted
+++ resolved
@@ -7,18 +7,13 @@
 from .preprocess import (ParseDICOMDir, UnpackSDICOMDir, MRIConvert, Resample,
                          ReconAll, BBRegister, ApplyVolTransform, Smooth,
                          DICOMConvert, RobustRegister, FitMSParams,
-<<<<<<< HEAD
-                         SynthesizeFLASH, Tkregister)
-from .model import (MRISPreproc, GLMFit, OneSampleTTest, Binarize, Concatenate,
-                    SegStats, Label2Vol, MS_LDA)
-=======
                          SynthesizeFLASH, MNIBiasCorrection, WatershedSkullStrip,
                          Normalize, CANormalize, CARegister, CALabel, MRIsCALabel,
-                         SegmentCC, SegmentWM, EditWMwithAseg, ConcatenateLTA)
+                         SegmentCC, SegmentWM, EditWMwithAseg, ConcatenateLTA,
+                         Tkregister)
 from .model import (MRISPreproc, MRISPreprocReconAll, GLMFit, OneSampleTTest, Binarize,
                     Concatenate, SegStats, SegStatsReconAll, Label2Vol, MS_LDA,
                     Label2Label, Label2Annot, SphericalAverage)
->>>>>>> 20c40ae8
 from .utils import (SampleToSurface, SurfaceSmooth, SurfaceTransform, Surface2VolTransform,
                     SurfaceSnapshots, ApplyMask, MRIsConvert, MRITessellate, MRIPretess,
                     MRIMarchingCubes, SmoothTessellation, MakeAverageSubject,
