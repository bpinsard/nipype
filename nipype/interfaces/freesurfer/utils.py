--- conflicted
+++ resolved
@@ -17,24 +17,16 @@
 import re
 import shutil
 
-<<<<<<< HEAD
-from ..freesurfer.base import (FSCommand, FSTraitedSpec,
-                               FSScriptCommand, FSScriptOutputSpec,
-                               FSTraitedSpecOpenMP, FSCommandOpenMP)
+from ...utils.filemanip import fname_presuffix, split_filename
 from ..base import (TraitedSpec, File, Directory, traits, OutputMultiPath, isdefined,
-                    CommandLine, CommandLineInputSpec, DynamicTraitedSpec, 
+                    CommandLine, CommandLineInputSpec, DynamicTraitedSpec,
                     BaseInterfaceInputSpec, BaseInterface)
-from ...utils.filemanip import fname_presuffix, split_filename
-from ..io import add_traits
-=======
-from ...utils.filemanip import fname_presuffix, split_filename
-from ..base import (TraitedSpec, File, traits, OutputMultiPath, isdefined,
-                    CommandLine, CommandLineInputSpec)
 from .base import (FSCommand, FSTraitedSpec,
                    FSScriptCommand, FSScriptOutputSpec,
                    FSTraitedSpecOpenMP, FSCommandOpenMP)
+from ...utils.filemanip import fname_presuffix, split_filename
+from ..io import add_traits
 __docformat__ = 'restructuredtext'
->>>>>>> 20c40ae8
 
 filemap = dict(cor='cor', mgh='mgh', mgz='mgz', minc='mnc',
                afni='brik', brik='brik', bshort='bshort',
