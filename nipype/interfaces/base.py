--- conflicted
+++ resolved
@@ -1488,19 +1488,12 @@
         traits = self.inputs.traits(**metadata)
         if traits:
             outputs = self.output_spec().get()
-<<<<<<< HEAD
-            for name in out_names:
-                fname = self._filename_from_source(name)
-                if isdefined(fname):
-                    outputs[name] = os.path.abspath(fname)
-=======
             for name, trait_spec in traits.iteritems():
                 out_name = name
                 if trait_spec.output_name != None:
                     out_name = trait_spec.output_name
                 outputs[out_name] = \
                     os.path.abspath(self._filename_from_source(name))
->>>>>>> 29a5b6a6
             return outputs
 
     def _parse_inputs(self, skip=None):
