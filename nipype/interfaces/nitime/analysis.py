
# emacs: -*- mode: python; py-indent-offset: 4; indent-tabs-mode: nil -*-
# vi: set ft=python sts=4 ts=4 sw=4 et:
"""

Interfaces to functionality from nitime for time-series analysis of fmri data

- nitime.analysis.CoherenceAnalyzer: Coherence/y
- nitime.fmri.io:
- nitime.viz.drawmatrix_channels

"""

import warnings
import numpy as np
import tempfile
from ...utils.misc import package_check

<<<<<<< HEAD
from nipype.interfaces.base import (TraitedSpec, File, Undefined, traits,
                                    BaseInterface, isdefined,
                                    BaseInterfaceInputSpec,
                                    InputMultiPath, OutputMultiPath)

from nipype.utils.filemanip import fname_presuffix, savepkl, loadpkl
import nibabel as nb
import os

=======
from ..base import (TraitedSpec, File, Undefined, traits,
                    BaseInterface, isdefined, BaseInterfaceInputSpec)

from ...utils.filemanip import fname_presuffix
>>>>>>> 3da54435

have_nitime = True
try:
    package_check('nitime')
except Exception, e:
    have_nitime = False
else:
    import nitime.analysis as nta
    from nitime.algorithms.correlation import seed_corrcoef
    from nitime.timeseries import TimeSeries
    import nitime.viz as viz


have_nipy = True
try:
    package_check('nipy')
except Exception, e:
    have_nipy = False
    warnings.warn('nipy not installed')
else:
    from nipy.algorithms.statistics import bootstrap


def pca(data):
#    from nipy.algorithms.utils import pca
#    return np.squeeze(pca.pca(data,axis=0,ncomp=1)['basis_projections'])
    evl,evc=np.linalg.eig(data.dot(data.T))
    return evc.T.dot(data)[0]

def mean(data):
    return np.mean(data,0)


class CoherenceAnalyzerInputSpec(BaseInterfaceInputSpec):

    #Input either csv file, or time-series object and use _xor_inputs to
    #discriminate
    _xor_inputs = ('in_file', 'in_TS')
    in_file = File(desc=('csv file with ROIs on the columns and '
                   'time-points on the rows. ROI names at the top row'),
                   exists=True,
                   requires=('TR',))

    #If you gave just a file name, you need to specify the sampling_rate:
    TR = traits.Float(desc=('The TR used to collect the data'
                            'in your csv file <in_file>'))

    in_TS = traits.Any(desc='a nitime TimeSeries object')

    NFFT = traits.Range(low=32, value=64, usedefault=True,
                        desc=('This is the size of the window used for '
                        'the spectral estimation. Use values between '
                        '32 and the number of samples in your time-series.'
                        '(Defaults to 64.)'))
    n_overlap = traits.Range(low=0, value=0, usedefault=True,
                             desc=('The number of samples which overlap'
                             'between subsequent windows.(Defaults to 0)'))

    frequency_range = traits.List(value=[0.02, 0.15], usedefault=True,
                                  minlen=2,
                                  maxlen=2,
                                  desc=('The range of frequencies over'
                                        'which the analysis will average.'
                                        '[low,high] (Default [0.02,0.15]'))

    output_csv_file = File(desc='File to write outputs (coherence,time-delay) with file-names: file_name_ {coherence,timedelay}')

    output_figure_file = File(desc='File to write output figures (coherence,time-delay) with file-names: file_name_{coherence,timedelay}. Possible formats: .png,.svg,.pdf,.jpg,...')

    figure_type = traits.Enum('matrix', 'network', usedefault=True,
                              desc=("The type of plot to generate, where "
                                    "'matrix' denotes a matrix image and"
                                    "'network' denotes a graph representation."
                                    " Default: 'matrix'"))


class CoherenceAnalyzerOutputSpec(TraitedSpec):
    coherence_array = traits.Array(desc=('The pairwise coherence values'
                                         'between the ROIs'))

    timedelay_array = traits.Array(desc=('The pairwise time delays between the'
                                         'ROIs (in seconds)'))

    coherence_csv = File(desc=('A csv file containing the pairwise '
                                        'coherence values'))

    timedelay_csv = File(desc=('A csv file containing the pairwise '
                                        'time delay values'))

    coherence_fig = File(desc=('Figure representing coherence values'))
    timedelay_fig = File(desc=('Figure representing coherence values'))


class CoherenceAnalyzer(BaseInterface):

    input_spec = CoherenceAnalyzerInputSpec
    output_spec = CoherenceAnalyzerOutputSpec

    def _read_csv(self):
        """
        Read from csv in_file and return an array and ROI names

        The input file should have a first row containing the names of the
        ROIs (strings)

        the rest of the data will be read in and transposed so that the rows
        (TRs) will becomes the second (and last) dimension of the array

        """
        #Check that input conforms to expectations:
        first_row = open(self.inputs.in_file).readline()
        if not first_row[1].isalpha():
            raise ValueError("First row of in_file should contain ROI names as strings of characters")

        roi_names = open(self.inputs.in_file).readline().replace('\"', '').strip('\n').split(',')
        #Transpose, so that the time is the last dimension:
        data = np.loadtxt(self.inputs.in_file, skiprows=1, delimiter=',').T

        return data, roi_names

    def _csv2ts(self):
        """ Read data from the in_file and generate a nitime TimeSeries object"""
        data, roi_names = self._read_csv()

        TS = TimeSeries(data=data,
                        sampling_interval=self.inputs.TR,
                        time_unit='s')

        TS.metadata = dict(ROIs=roi_names)

        return TS

    #Rewrite _run_interface, but not run
    def _run_interface(self, runtime):
        lb, ub = self.inputs.frequency_range

        if self.inputs.in_TS is Undefined:
            # get TS form csv and inputs.TR
            TS = self._csv2ts()

        else:
            # get TS from inputs.in_TS
            TS = self.inputs.in_TS

        # deal with creating or storing ROI names:
        if not TS.metadata.has_key('ROIs'):
            self.ROIs = ['roi_%d' % x for x, _ in enumerate(TS.data)]
        else:
            self.ROIs = TS.metadata['ROIs']

        A = nta.CoherenceAnalyzer(TS,
                                  method=dict(this_method='welch',
                                              NFFT=self.inputs.NFFT,
                                              n_overlap=self.inputs.n_overlap))

        freq_idx = np.where((A.frequencies > self.inputs.frequency_range[0]) *
                            (A.frequencies < self.inputs.frequency_range[1]))[0]

        #Get the coherence matrix from the analyzer, averaging on the last
        #(frequency) dimension: (roi X roi array)
        self.coherence = np.mean(A.coherence[:, :, freq_idx], -1)
        # Get the time delay from analyzer, (roi X roi array)
        self.delay = np.mean(A.delay[:, :, freq_idx], -1)
        return runtime

    #Rewrite _list_outputs (look at BET)
    def _list_outputs(self):
        outputs = self.output_spec().get()

        #if isdefined(self.inputs.output_csv_file):

            #write to a csv file and assign a value to self.coherence_file (a
            #file name + path)

        #Always defined (the arrays):
        outputs['coherence_array'] = self.coherence
        outputs['timedelay_array'] = self.delay

        #Conditional
        if isdefined(self.inputs.output_csv_file) and hasattr(self, 'coherence'):
            # we need to make a function that we call here that writes the
            # coherence values to this file "coherence_csv" and makes the
            # time_delay csv file??
            self._make_output_files()
            outputs['coherence_csv'] = fname_presuffix(self.inputs.output_csv_file, suffix='_coherence')

            outputs['timedelay_csv'] = fname_presuffix(self.inputs.output_csv_file, suffix='_delay')

        if isdefined(self.inputs.output_figure_file) and hasattr(self,
                                                                 'coherence'):
            self._make_output_figures()
            outputs['coherence_fig'] = fname_presuffix(self.inputs.output_figure_file, suffix='_coherence')
            outputs['timedelay_fig'] = fname_presuffix(self.inputs.output_figure_file, suffix='_delay')

        return outputs

    def _make_output_files(self):
        """
        Generate the output csv files.
        """
        for this in zip([self.coherence, self.delay], ['coherence', 'delay']):
            tmp_f = tempfile.mkstemp()[1]
            np.savetxt(tmp_f, this[0], delimiter=',')

            fid = open(fname_presuffix(self.inputs.output_csv_file,
                                       suffix='_%s' % this[1]), 'w+')
            # this writes ROIs as header line
            fid.write(',' + ','.join(self.ROIs) + '\n')
            # this writes ROI and data to a line
            for r, line in zip(self.ROIs, open(tmp_f)):
                fid.write('%s,%s' % (r, line))
            fid.close()

    def _make_output_figures(self):
        """
        Generate the desired figure and save the files according to
        self.inputs.output_figure_file

        """
        if self.inputs.figure_type == 'matrix':
            fig_coh = viz.drawmatrix_channels(self.coherence,
                                channel_names=self.ROIs,
                                color_anchor=0)

            fig_coh.savefig(fname_presuffix(self.inputs.output_figure_file,
                                    suffix='_coherence'))

            fig_dt = viz.drawmatrix_channels(self.delay,
                                channel_names=self.ROIs,
                                color_anchor=0)

            fig_dt.savefig(fname_presuffix(self.inputs.output_figure_file,
                                    suffix='_delay'))
        else:
            fig_coh = viz.drawgraph_channels(self.coherence,
                                channel_names=self.ROIs)

            fig_coh.savefig(fname_presuffix(self.inputs.output_figure_file,
                                    suffix='_coherence'))

            fig_dt = viz.drawgraph_channels(self.delay,
                                channel_names=self.ROIs)

            fig_dt.savefig(fname_presuffix(self.inputs.output_figure_file,
                                    suffix='_delay'))

class GetTimeSeriesInputSpec(BaseInterfaceInputSpec):
    in_file = File(exists=True,
                   desc="Run file from which to extract timeseries")
    rois_files = InputMultiPath(
        traits.Either(traits.List(File(exists=True)), File(exists=True)),
        desc = "ROIs integer files describing regions of interest from which to extract timeseries.")
    mask = File(desc = "A mask file to restrain the ROIs.")
    mask_threshold = traits.Float(
        0, usedefault=True,
        desc = "The default threshold to binarize mask image to create mask. Can be useful to create mask from probability image.")
    rois_labels_files = InputMultiPath(
        traits.Either(traits.List(File(exists=True)), File(exists=True)),
        desc = "text files with ROIs labels")
    
    aggregating_function = traits.Function(
        desc = """Function to apply to voxel timeseries to get ROIs timeseries.
(default: np.mean) 
ex: np.median, a custom pca component selection function.""",
        nohash=True)
    
    bootstrap_estimation = traits.Bool(
        False, usedefault = True,
        desc = "Perform a bootstrap estimate of the timeseries with the aggregating function")
    bootstrap_nsamples = traits.Int(
        100, usedefault = True,
        desc = """Number of samples to perform bootstrap estimates.
If greater than the number of possible combinations, the exact resampling will be performed.""")
    
    sampling_interval = traits.Float(2,desc="TR of the data in sec")

class GetTimeSeriesOutputSpec(TraitedSpec):
    timeseries = File(desc = """The timeseries file as a compressed umpy (.npz) file with fields : TODO""")
    
    """
    timeseries_file = File(desc = "The timeseries file as a compressed numpy (.npz) file with fields : TODO")
    
    timeseries = InputMultiPath(traits.Either(traits.Any(),
    traits.List(traits.Any())),
    desc="Timeseries object or list of timeseries")
"""
    
class GetTimeSeries(BaseInterface):
    # getting time series data from nifti files and ROIs
    input_spec = GetTimeSeriesInputSpec
    output_spec = GetTimeSeriesOutputSpec
    
    def _run_interface(self, runtime):
        #load data and rois files
        run_nii = nb.load(self.inputs.in_file)
        run_data = run_nii.get_data()
        rois_nii = [nb.load(rois_file) for rois_file in self.inputs.rois_files]
        if self.inputs.mask:
            mask_nii = nb.load(self.inputs.mask)
            mask_data = mask_nii.get_data() > self.inputs.mask_threshold
            rois_data = [nii.get_data()*mask_data for nii in rois_nii]
            del mask_nii, mask_data
        else:
            rois_data = [nii.get_data() for nii in rois_nii]
        
        if self.inputs.rois_labels_files:
            rois_labels = [[l.strip('\n') for l in open(labels_file).readlines()] for labels_file in self.inputs.rois_labels_files]
        else:
            rois_labels = [[]]*len(rois_data)


        timeseries = dict()
        pvalues = dict()
        labels_list = []

        #extract timeseries
        for rois,labels in zip(rois_data,rois_labels):
            if labels == []:
                labels = range(1,rois.max()+1)
            for roi,label in enumerate(labels):
                if timeseries.has_key(label):
                    raise ValueError("Duplicate ROIs label "+label)
                ts = np.array(run_data[ rois == roi+1 ])
                pval = 1
                if ts.ndim < 2:
                    ts = np.array(ts[np.newaxis,:])
                if self.inputs.aggregating_function:
                    if ts.shape[0] > 1:
                        if self.inputs.bootstrap_estimation:
                            std,lb,ub,samples = bootstrap.generic_bootstrap(
                                ts,self.inputs.aggregating_function,
                                self.inputs.bootstrap_nsamples)
                            ts = samples.mean(axis=0)
                            del samples
                            pval = std
                        else:
                            ts = self.inputs.aggregating_function(ts)
                    elif ts.shape[0] > 0:
                        ts = np.squeeze(ts)
                    else:
                        ts = np.zeros(run_data.shape[-1])

                timeseries[label] = ts
                pvalues[label] = pval
                labels_list.append(label)
                del ts
        out_data = dict(timeseries = timeseries,
                        pvalues = pvalues,
                        labels = labels_list)
        fname = self._list_outputs()['timeseries']
        savepkl(fname,out_data)
        
        del run_nii, run_data, rois_nii, rois_data, timeseries, pvalues, \
            out_data, labels_list
        return runtime

        
    def _list_outputs(self):
        outputs = self.output_spec().get()

        outputs['timeseries'] = fname_presuffix(self.inputs.in_file,
                                                suffix='_ts',
                                                newpath = os.getcwd(),
                                                use_ext=False) + '.pklz'
        return outputs


class CorrelationAnalysisInputSpec(BaseInterfaceInputSpec):
    timeseries = File(
        exists = True,
        desc = 'Timeseries file produced by GetTimeSeries interface.')

    time_range = traits.Tuple(
        (0,None), *([traits.Trait(None,None,traits.Int())]*2),
        usedefault=True,
        desc='range of timeseries to use to compute correlation')
    
    bootstrap_estimation = traits.Bool(
        False, usedefault = True,
        desc = "Perform a bootstrap estimate of the correlation")
    bootstrap_nsamples = traits.Int(
        100, usedefault = True,
        desc = """Number of samples to perform bootstrap estimates.
If greater than the number of possible combinations, the exact resampling will be performed.""")


class CorrelationAnalysisOutputSpec(TraitedSpec):
    correlations = File(desc = 'File containing the correlation values extracted from the timeseries and theirs confidences measures.')

def corr_to_partialcorr(corr):
    u = np.linalg.inv(corr)
    d = np.diag(u)
    if np.any(d<0):
        raise ValueError('Ill conditionned matrix (negative inverse diagonal)')
    d = np.diag(1/np.sqrt(d))
    return 2*np.eye(corr.shape[0]) - d.dot(u).dot(d)


class CorrelationAnalysis(BaseInterface):
    input_spec = CorrelationAnalysisInputSpec
    output_spec = CorrelationAnalysisOutputSpec
    
    def _run_interface(self,runtime):
        tsfile = loadpkl(self.inputs.timeseries)
        ts = np.array([tsfile['timeseries'][roi] for roi in tsfile['labels']])
        ts = ts[:,slice(*self.inputs.time_range)]
        if self.inputs.bootstrap_estimation:
            std,lb,ub,samples = bootstrap.generic_bootstrap(
                ts, np.corrcoef,
                self.inputs.bootstrap_nsamples)
            pval = std
            corr = samples.mean(0)
            nnan = np.count_nonzero(np.isnan(samples))
#            print nnan ,'nan in correlations'
            partialcorr = None
            partialpval = None
            if nnan == 0 and ts.shape[-1] > ts.shape[0]:
                try:
                    samples_part = np.empty(samples.shape)
                    for i,s in enumerate(samples):
                        samples_part[i]=corr_to_partialcorr(s)
                    partialcorr = samples_part.mean(0)
                    partialpval = samples_part.std(0)
                except (ValueError, np.linalg.LinAlgError):
                    pass
                finally:
                    del samples_part
            del samples
        else:
            corr = np.corrcoef(ts)
            partialcorr = None
            if ts.shape[-1] > ts.shape[0]:
                try:
                    partialcorr = corr_to_partialcorr(corr)
                except (ValueError, np.linalg.LinAlgError):
                    pass
            pval = []
            partialpval = []
        
        fname = self._list_outputs()['correlations']
        out_data = dict(labels = tsfile['labels'],
                        corr = corr,
                        partialcorr = partialcorr,
                        pval = pval,
                        partialpval = partialpval)
        savepkl(fname, out_data)
        del corr,partialcorr,pval,partialpval,out_data,ts
        return runtime

    def _list_outputs(self):
        outputs = self.output_spec().get()

        outputs['correlations'] = fname_presuffix(self.inputs.timeseries,
                                                      suffix='_corr',
                                                      newpath = os.getcwd())
        return outputs

class HomogeneityAnalysisInputSpec(BaseInterfaceInputSpec):
    timeseries = File(
        exists = True,
        desc = 'Timeseries file produced by GetTimeSeries interface.')
    time_range = traits.Tuple(
        (0,None), *([traits.Trait(None,None,traits.Int())]*2),
        usedefault=True,
        desc='range of timeseries to use to compute correlation')

class HomogeneityAnalysisOutputSpec(TraitedSpec):
    kendall_W = File(
        exists = True,
        desc = 'Homogeneity measures in each region of interest')
    corr = File(
        exists = True,
        desc = 'Correlation stats in each region of interest')

class HomogeneityAnalysis(BaseInterface):
    input_spec = HomogeneityAnalysisInputSpec
    output_spec = HomogeneityAnalysisOutputSpec
    
    def _run_interface(self,runtime):
        tsfile = loadpkl(self.inputs.timeseries)
        kcc = dict()
        mean_corr = dict()
        min_corr = dict()
        trange = slice(*self.inputs.time_range)
        for roi in tsfile['labels']:
            ts = tsfile['timeseries'][roi][trange]
            if ts.shape[0] > 1:
                #normalize
                ts -= ts.mean(1)[:,np.newaxis]
                ts /= ts.std(1)[:,np.newaxis]

                #compute rank data
                from bottleneck import rankdata
                y=rankdata(ts,axis=1)
                
                y = (y-y.mean(0)[np.newaxis,:])**2
                n,t = ts.shape
                k = (t*(t**2-1)*n**2)/(12*(n-1))
                kcc[roi]=1-y.sum()/k
                
                corr=np.corrcoef(ts)[np.tri(ts.shape[0],k=-1,dtype=bool)]
                mean_corr[roi]=corr.mean()
                min_corr[roi]=corr.min()
                del y,k,corr
            else:
                kcc[roi]=1
                mean_corr[roi]=1
            del ts

        savepkl(self._list_outputs()['kendall_W'], dict(kcc=kcc))
        savepkl(self._list_outputs()['corr'], dict(mean_corr = mean_corr,
                                                   min_corr = min_corr))
        del kcc,mean_corr,min_corr,tsfile
        return runtime

    
    def _list_outputs(self):
        outputs = self.output_spec().get()
        outputs['kendall_W'] = fname_presuffix(self.inputs.timeseries,
                                                suffix='_kendall',
                                                newpath = os.getcwd())
        outputs['corr'] = fname_presuffix(self.inputs.timeseries,
                                          suffix='_corr',
                                          newpath = os.getcwd())

        return outputs

class IntegrationAnalysisInputSpec(BaseInterfaceInputSpec):
    _xor_inputs = ['correlations','correlation_file']
    correlations = traits.Any(desc='correlation matrix')
    correlations_file = File(
        exists=True,
        desc='Output file of correlation analysis interface.')

    networks = traits.Dict(desc='Network dictionnary containing region id.')

class IntegrationAnalysisOutputSpec(TraitedSpec):
    integration = traits.Float(desc='total integration measure')
    inter_network_integration = traits.Dict(
        desc = 'integration measure inter networks')
    intra_network_integration = traits.Dict(
        desc = 'integration measure intra networks')

class IntegrationAnalysis(BaseInterface):
    input_spec  = IntegrationAnalysisInputSpec
    output_spec = IntegrationAnalysisOutputSpec

    def _run_interface(self,runtime):
        if self.inputs.correlations:
            correlations = self.inputs.correlations
        else:
            correlations = loadpkl(self.inputs.correlations_file)
        
        nets = dict()
        if correlations.has_key('nets'):
            nets = correlations['keys']
        if isinstance(self.inputs.networks,dict):
            nets = self.inputs.networks

        ids = np.concatenate(nets.values())
        corrs = correlations['corr'][ids][:,ids]
        integ_anlzr = nta.IntegrationAnalyzer(corrs,
                                              networks=nets)
        self.total, self.inter, self.intra = integ_anlzr.integration
        return runtime

    def _list_outputs(self):
        outputs = self.output_spec().get()
        outputs['integration'] = self.total
        outputs['inter_network_integration'] = self.inter
        outputs['intra_network_integration'] = self.intra
        return outputs

class GraphAnalysis(BaseInterface):
    #TODO
    pass    

class SeedCorrelationAnalysisInputSpec(BaseInterfaceInputSpec):
    in_files = InputMultiPath(
        traits.Either(traits.List(File(exists=True)), File(exists=True)),
        desc = "Input files from which to extract seed correlation maps.")
    mask = File(desc = 'Mask to select voxels to compute correlation maps. It not specified, a implicit masking will be performed with NaN or zeros timeseries.')
    seeds_coordinates = traits.List(
        traits.Tuple(traits.Int,traits.Int,traits.Int),
        desc = 'Voxel coordinates of the seeds.')
    seeds_radius = traits.Float(
        1,usedefault=True,
        desc='radius used to compute voxels average for seeds coordinates')
    seeds_maps = InputMultiPath(
        traits.Either(traits.List(File(exists=True)), File(exists=True)),
        desc = "Seeds to compute correlation maps.")
    seeds_maps_type = traits.Enum(
        'regions','voxels',
        desc = 'Either to extract seed signal from regions with different values in the maps, or to extract seed signal from individual nonzero voxels in maps.')
    # TODO: add time axis bootstrap estimation of correlation maps
    
class SeedCorrelationAnalysisOutputSpec(TraitedSpec):
    seed_correlation_maps = OutputMultiPath(
        traits.List(File(exists=True)),
        desc='Seed correlation maps.')

class SeedCorrelationAnalysis(BaseInterface):
    input_spec = SeedCorrelationAnalysisInputSpec
    output_spec = SeedCorrelationAnalysisOutputSpec
    
    
    def _run_interface(self,runtime):
        run_niis = [nb.load(f) for f in self.inputs.in_files]
        if np.diff([nii.get_shape() for nii in run_niis],axis=0).sum()>0:
            raise ValueError('Input files must have same shape')
        data = np.array([nii.get_data() for nii in run_niis])
        # load mask or create implicit mask
        if self.inputs.mask:
            mask_nii = nb.load(self.inputs.mask)
            if mask_nii.get_shape() != run_niis[0].get_shape()[:-1]:
                raise ValueError('Mask file must have same shape as input files')
            mask = mask_nii.get_data() > 0
        else:
            mask = np.ones(run_niis[0].shape[:3],dtype=bool)
        #implicit masking : remove  nans and zeros time series
        mask *= np.prod([(np.isnan(d).sum(axis=-1)==0)* \
                             (d.var(-1)>0) for d in data],
                        axis=0)
        mask = mask > 0

        seeds_ts = [[]]*len(run_niis)
        coords = []
        if isinstance(self.inputs.seeds_coordinates,list):
            corrds +=list(self.inputs.seeds_coordinates)
        radius = self.inputs.seeds_radius
        tile = (np.mgrid[-radius:radius+1,
                          -radius:radius+1,
                          -radius:radius+1]**2).sum(0) <= radius**2
        if self.inputs.seeds_coordinates:
            for seed in self.inputs.seeds_coordinates:
                print seed,radius,data.shape,tile.shape
                for di,d in enumerate(data):
                    ts = d[seed[0]-radius:seed[0]+radius+1,
                           seed[1]-radius:seed[1]+radius+1,
                           seed[2]-radius:seed[2]+radius+1][tile].mean(0)
                    seeds_ts[di].append(ts)

        #load seeds maps
        if self.inputs.seeds_maps:
            seed_niis = [nb.load(f) for f in self.inputs.seeds_maps]
            for smapidx,seed_nii in enumerate(seed_niis):
                smap = seed_nii.get_data()*mask
                seeds_ts.append([])
                if self.inputs.seeds_maps_type == 'voxels':
                    for di,d in enumerate(data):
                        for ts in d[smap>0]:
                            seeds_ts[di].append(ts)
                        coords.append([tuple(c) for c in  np.array(np.where(smap)).T])
                else:
                    rois = np.unique(smap[(np.isnan(smap) | (smap==0))==False])
                    for r in rois:
                        m = smap==r
                        coords.append(tuple([int(c.mean()) for c in np.where(m)]))
                        for di,d in enumerate(data):
                            seeds_ts[di].append(d[m].mean(0))
        
        #apply mask to data
        data = data[:,mask,:]
        self.map_fnames = []        
        seed_map=np.empty(mask.shape+(len(coords),), np.float32)+np.nan
        for di,d in enumerate(data):
            for tsi,ts in enumerate(seeds_ts[di]):
                seed_map[mask,tsi] = seed_corrcoef(ts,d)
            fname = fname_presuffix(
                self.inputs.in_files[di],
                suffix = 'seed_maps.nii',
                use_ext = False, newpath = os.getcwd())
            nii = nb.Nifti1Image(seed_map,mask_nii.get_affine())
            nb.save(nii,fname)
            self.map_fnames.append(fname)
        return runtime

    
    def _list_outputs(self):
        outputs = self.output_spec().get()
        outputs['seed_correlation_maps'] = self.map_fnames
        return outputs


class CorrelationDistributionAnalysisInputSpec(BaseInterfaceInputSpec):
    in_file = File(exists=True,mandatory=True)
    rois_files = InputMultiPath(
        traits.Either(traits.List(File(exists=True)), File(exists=True)),
        desc = "ROIs integer files describing regions of interest from which to extract timeseries.")
    rois_labels_files = InputMultiPath(
        traits.Either(traits.List(File(exists=True)), File(exists=True)),
        desc = "text files with ROIs labels")
    mask = File(desc = "A mask file to restrain the ROIs.")
    mask_threshold = traits.Float(
        0, usedefault=True,
        desc = "The default threshold to binarize mask image to create mask. Can be useful to create mask from probability image.")
    distribution = File(
        exists=True,mandatory=True,
        desc = 'a distribution of correlation file from 3dTcorrMap')

class CorrelationDistributionAnalysisOutputSpec(TraitedSpec):
    correlation_distances = File()

class CorrelationDistributionAnalysis(BaseInterface):

    input_spec = CorrelationDistributionAnalysisInputSpec
    output_spec = CorrelationDistributionAnalysisOutputSpec
    
    def _run_interface(self,runtime):

        run_nii = nb.load(self.inputs.in_file)
        run_data = run_nii.get_data()
        rois_nii = [nb.load(rois_file) for rois_file in self.inputs.rois_files]
        mask_nii = nb.load(self.inputs.mask)
        mask_data = mask_nii.get_data() > self.inputs.mask_threshold
        rois_data = [nii.get_data()*mask_data for nii in rois_nii]
        
        if self.inputs.rois_labels_files:
            rois_labels = [[l.strip('\n') for l in open(labels_file).readlines()] for labels_file in self.inputs.rois_labels_files]
        else:
            rois_labels = [[]]*len(rois_data)

        gdist = nb.load(self.inputs.distribution)

        timeseries = dict()
        global_distributions = dict()
        labels_list = []

        for rois,labels in zip(rois_data,rois_labels):
            if labels == []:
                labels = range(1,rois.max()+1)
            for roi,label in enumerate(labels):
                if label in labels_list:
                    raise ValueError("Duplicate ROIs label "+label)
                labels_list.append(label)
                ts = np.array(run_data[ rois == roi+1 ])
                ts[:] = (ts - ts.mean(1)[:,np.newaxis])/ts.std(1)[:,np.newaxis]
                timeseries[label] = ts
                global_distributions[label] = np.squeeze(gdist.get_data()[rois == roi+1])
        #del rois_data

        kl_div = np.zeros((len(timeseries),)*2)
        kl_div_brain = np.zeros(kl_div.shape)
        kl_div_asym = np.zeros(kl_div.shape)
        nbins = gdist.shape[-1]
        nt = run_nii.shape[-1]
        brain_dist = gdist.get_data()[mask_data].sum(0)/float(gdist.get_data()[mask_data].sum())

        for i in range(len(labels_list)):
            l1 = labels_list[i]
            for j in range(i,len(labels_list)):
                l2 = labels_list[j]
                corrs = timeseries[l1].dot(timeseries[l2].T)/nt
                d1 = global_distributions[l1].astype(np.float)
                d2 = global_distributions[l2].astype(np.float)
                d1[d1==0],d2[d2==0] = np.nan,np.nan
                if j > i:
                    distrib = np.histogram(corrs.ravel(),nbins,[-1,1])[0]
                    distrib = distrib/float(distrib.sum())
                    gdistribs = np.vstack((d1,d2))
                    gdistrib = np.nansum(gdistribs,0)/np.nansum(gdistribs)
                    d1 = np.nansum(d1,0)/np.nansum(d1)
                    d2 = np.nansum(d2,0)/np.nansum(d2)
                    kl_div_asym[i,j]=np.nansum(np.log(distrib/d1)*distrib)
                    kl_div_asym[j,i]=np.nansum(np.log(distrib/d2)*distrib)
                    
                else:
                    distrib = np.histogram(
                        corrs[np.tri(corrs.shape[0],k=-1,dtype=np.bool)],
                        nbins,[-1,1])[0]
                    distrib = distrib/float(distrib.sum())
                    gdistrib = np.nansum(d1,0)/np.nansum(d1)
                    kl_div_asym[i,j] = np.nansum(np.log(distrib/gdistrib)*distrib)
                kl_div[i,j] = np.nansum(np.log(distrib/gdistrib)*distrib)
                kl_div_brain[i,j] = np.nansum(np.log(distrib/brain_dist)*distrib)
                if j > i:
                    kl_div[j,i] = kl_div[i,j]
                    kl_div_brain[j,i] = kl_div_brain[i,j]

        fname = self._list_outputs()['correlation_distances']
        res = dict(kl_divergence=kl_div,
                   kl_divergence_brain=kl_div_brain,
                   kl_divergence_asym=kl_div_asym)
        savepkl(fname,res)
        self.timeseries = timeseries
        self.global_distributions = global_distributions
        del res, nii, timeseries,global_distributions
        del kl_div,kl_div_asym,kl_div_brain
        return runtime

    
    def _list_outputs(self):
        outputs = self.output_spec().get()
        outputs['correlation_distances'] = fname_presuffix(self.inputs.in_file,
                                                suffix='_cordist',
                                                newpath = os.getcwd(),
                                                use_ext=False) + '.pklz'
        return outputs<|MERGE_RESOLUTION|>--- conflicted
+++ resolved
@@ -16,22 +16,16 @@
 import tempfile
 from ...utils.misc import package_check
 
-<<<<<<< HEAD
-from nipype.interfaces.base import (TraitedSpec, File, Undefined, traits,
+
+import nibabel as nb
+import os
+
+from ..base import (TraitedSpec, File, Undefined, traits,
                                     BaseInterface, isdefined,
                                     BaseInterfaceInputSpec,
                                     InputMultiPath, OutputMultiPath)
 
-from nipype.utils.filemanip import fname_presuffix, savepkl, loadpkl
-import nibabel as nb
-import os
-
-=======
-from ..base import (TraitedSpec, File, Undefined, traits,
-                    BaseInterface, isdefined, BaseInterfaceInputSpec)
-
-from ...utils.filemanip import fname_presuffix
->>>>>>> 3da54435
+from ...utils.filemanip import fname_presuffix, savepkl, loadpkl
 
 have_nitime = True
 try:
