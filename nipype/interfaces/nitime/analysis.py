
# emacs: -*- mode: python; py-indent-offset: 4; indent-tabs-mode: nil -*-
# vi: set ft=python sts=4 ts=4 sw=4 et:
"""

Interfaces to functionality from nitime for time-series analysis of fmri data

- nitime.analysis.CoherenceAnalyzer: Coherence/y
- nitime.fmri.io:
- nitime.viz.drawmatrix_channels

"""

import warnings
import numpy as np
import tempfile
from nipype.utils.misc import package_check
package_check('matplotlib')

from nipype.interfaces.base import (TraitedSpec, File, Undefined, traits,
                                    BaseInterface, isdefined,
                                    BaseInterfaceInputSpec,
                                    InputMultiPath, OutputMultiPath)

from nipype.utils.filemanip import fname_presuffix, savepkl, loadpkl
import nibabel as nb
import os


have_nitime = True
try:
    package_check('nitime')
except Exception, e:
    have_nitime = False
    warnings.warn('nitime not installed')
else:
    import nitime.analysis as nta
    from nitime.algorithms.correlation import seed_corrcoef
    from nitime.timeseries import TimeSeries
    import nitime.viz as viz


have_nipy = True
try:
    package_check('nipy')
except Exception, e:
    have_nipy = False
    warnings.warn('nipy not installed')
else:
    from nipy.algorithms.statistics import bootstrap


def pca(data):
#    from nipy.algorithms.utils import pca
#    return np.squeeze(pca.pca(data,axis=0,ncomp=1)['basis_projections'])
    evl,evc=np.linalg.eig(data.dot(data.T))
    return evc.T.dot(data)[0]

def mean(data):
    return np.mean(data,0)


class CoherenceAnalyzerInputSpec(BaseInterfaceInputSpec):

    #Input either csv file, or time-series object and use _xor_inputs to
    #discriminate
    _xor_inputs = ('in_file', 'in_TS')
    in_file = File(desc=('csv file with ROIs on the columns and '
                   'time-points on the rows. ROI names at the top row'),
                   exists=True,
                   requires=('TR',))

    #If you gave just a file name, you need to specify the sampling_rate:
    TR = traits.Float(desc=('The TR used to collect the data'
                            'in your csv file <in_file>'))

    in_TS = traits.Any(desc='a nitime TimeSeries object')

    NFFT = traits.Range(low=32, value=64, usedefault=True,
                        desc=('This is the size of the window used for '
                        'the spectral estimation. Use values between '
                        '32 and the number of samples in your time-series.'
                        '(Defaults to 64.)'))
    n_overlap = traits.Range(low=0, value=0, usedefault=True,
                             desc=('The number of samples which overlap'
                             'between subsequent windows.(Defaults to 0)'))

    frequency_range = traits.List(value=[0.02, 0.15], usedefault=True,
                                  minlen=2,
                                  maxlen=2,
                                  desc=('The range of frequencies over'
                                        'which the analysis will average.'
                                        '[low,high] (Default [0.02,0.15]'))

    output_csv_file = File(desc='File to write outputs (coherence,time-delay) with file-names: file_name_ {coherence,timedelay}')

    output_figure_file = File(desc='File to write output figures (coherence,time-delay) with file-names: file_name_{coherence,timedelay}. Possible formats: .png,.svg,.pdf,.jpg,...')

    figure_type = traits.Enum('matrix', 'network', usedefault=True,
                              desc=("The type of plot to generate, where "
                                    "'matrix' denotes a matrix image and"
                                    "'network' denotes a graph representation."
                                    " Default: 'matrix'"))


class CoherenceAnalyzerOutputSpec(TraitedSpec):
    coherence_array = traits.Array(desc=('The pairwise coherence values'
                                         'between the ROIs'))

<<<<<<< HEAD
    timedelay_array = traits.Array(desc=('The pairwise time delays between the,'
=======
    timedelay_array = traits.Array(desc=('The pairwise time delays between the'
>>>>>>> 690017ce
                                         'ROIs (in seconds)'))

    coherence_csv = File(desc=('A csv file containing the pairwise '
                                        'coherence values'))

    timedelay_csv = File(desc=('A csv file containing the pairwise '
                                        'time delay values'))

    coherence_fig = File(desc=('Figure representing coherence values'))
    timedelay_fig = File(desc=('Figure representing coherence values'))


class CoherenceAnalyzer(BaseInterface):

    input_spec = CoherenceAnalyzerInputSpec
    output_spec = CoherenceAnalyzerOutputSpec

    def _read_csv(self):
        """
        Read from csv in_file and return an array and ROI names

        The input file should have a first row containing the names of the
        ROIs (strings)

        the rest of the data will be read in and transposed so that the rows
        (TRs) will becomes the second (and last) dimension of the array

        """
        #Check that input conforms to expectations:
        first_row = open(self.inputs.in_file).readline()
        if not first_row[1].isalpha():
            raise ValueError("First row of in_file should contain ROI names as strings of characters")

        roi_names = open(self.inputs.in_file).readline().replace('\"', '').strip('\n').split(',')
        #Transpose, so that the time is the last dimension:
        data = np.loadtxt(self.inputs.in_file, skiprows=1, delimiter=',').T

        return data, roi_names

    def _csv2ts(self):
        """ Read data from the in_file and generate a nitime TimeSeries object"""
        data, roi_names = self._read_csv()

        TS = TimeSeries(data=data,
                        sampling_interval=self.inputs.TR,
                        time_unit='s')

        TS.metadata = dict(ROIs=roi_names)

        return TS

    #Rewrite _run_interface, but not run
    def _run_interface(self, runtime):
        lb, ub = self.inputs.frequency_range

        if self.inputs.in_TS is Undefined:
            # get TS form csv and inputs.TR
            TS = self._csv2ts()

        else:
            # get TS from inputs.in_TS
            TS = self.inputs.in_TS

        # deal with creating or storing ROI names:
        if not TS.metadata.has_key('ROIs'):
            self.ROIs = ['roi_%d' % x for x, _ in enumerate(TS.data)]
        else:
            self.ROIs = TS.metadata['ROIs']

        A = nta.CoherenceAnalyzer(TS,
                                  method=dict(this_method='welch',
                                              NFFT=self.inputs.NFFT,
                                              n_overlap=self.inputs.n_overlap))

        freq_idx = np.where((A.frequencies > self.inputs.frequency_range[0]) *
                            (A.frequencies < self.inputs.frequency_range[1]))[0]

        #Get the coherence matrix from the analyzer, averaging on the last
        #(frequency) dimension: (roi X roi array)
        self.coherence = np.mean(A.coherence[:, :, freq_idx], -1)
        # Get the time delay from analyzer, (roi X roi array)
        self.delay = np.mean(A.delay[:, :, freq_idx], -1)
        return runtime

    #Rewrite _list_outputs (look at BET)
    def _list_outputs(self):
        outputs = self.output_spec().get()

        #if isdefined(self.inputs.output_csv_file):

            #write to a csv file and assign a value to self.coherence_file (a
            #file name + path)

        #Always defined (the arrays):
        outputs['coherence_array'] = self.coherence
        outputs['timedelay_array'] = self.delay

        #Conditional
        if isdefined(self.inputs.output_csv_file) and hasattr(self, 'coherence'):
            # we need to make a function that we call here that writes the
            # coherence values to this file "coherence_csv" and makes the
            # time_delay csv file??
            self._make_output_files()
            outputs['coherence_csv'] = fname_presuffix(self.inputs.output_csv_file, suffix='_coherence')

            outputs['timedelay_csv'] = fname_presuffix(self.inputs.output_csv_file, suffix='_delay')

        if isdefined(self.inputs.output_figure_file) and hasattr(self,
                                                                 'coherence'):
            self._make_output_figures()
            outputs['coherence_fig'] = fname_presuffix(self.inputs.output_figure_file, suffix='_coherence')
            outputs['timedelay_fig'] = fname_presuffix(self.inputs.output_figure_file, suffix='_delay')

        return outputs

    def _make_output_files(self):
        """
        Generate the output csv files.
        """
        for this in zip([self.coherence, self.delay], ['coherence', 'delay']):
            tmp_f = tempfile.mkstemp()[1]
            np.savetxt(tmp_f, this[0], delimiter=',')

            fid = open(fname_presuffix(self.inputs.output_csv_file,
                                       suffix='_%s' % this[1]), 'w+')
            # this writes ROIs as header line
            fid.write(',' + ','.join(self.ROIs) + '\n')
            # this writes ROI and data to a line
            for r, line in zip(self.ROIs, open(tmp_f)):
                fid.write('%s,%s' % (r, line))
            fid.close()

    def _make_output_figures(self):
        """
        Generate the desired figure and save the files according to
        self.inputs.output_figure_file

        """

        if self.inputs.figure_type == 'matrix':
            fig_coh = viz.drawmatrix_channels(self.coherence,
                                channel_names=self.ROIs,
                                color_anchor=0)

            fig_coh.savefig(fname_presuffix(self.inputs.output_figure_file,
                                    suffix='_coherence'))

            fig_dt = viz.drawmatrix_channels(self.delay,
                                channel_names=self.ROIs,
                                color_anchor=0)

            fig_dt.savefig(fname_presuffix(self.inputs.output_figure_file,
                                    suffix='_delay'))
        else:
            fig_coh = viz.drawgraph_channels(self.coherence,
                                channel_names=self.ROIs)

            fig_coh.savefig(fname_presuffix(self.inputs.output_figure_file,
                                    suffix='_coherence'))

            fig_dt = viz.drawgraph_channels(self.delay,
                                channel_names=self.ROIs)

            fig_dt.savefig(fname_presuffix(self.inputs.output_figure_file,
                                    suffix='_delay'))

<<<<<<< HEAD
class GetTimeSeriesInputSpec(BaseInterfaceInputSpec):
    in_file = File(exists=True,
                   desc="Run file from which to extract timeseries")
    rois_files = InputMultiPath(
        traits.Either(traits.List(File(exists=True)), File(exists=True)),
        desc = "ROIs integer files describing regions of interest from which to extract timeseries.")
    mask = File(desc = "A mask file to restrain the ROIs.")
    mask_threshold = traits.Float(
        0, usedefault=True,
        desc = "The default threshold to binarize mask image to create mask. Can be useful to create mask from probability image.")
    rois_labels_files = InputMultiPath(
        traits.Either(traits.List(File(exists=True)), File(exists=True)),
        desc = "text files with ROIs labels")
    
    aggregating_function = traits.Function(
        desc = """Function to apply to voxel timeseries to get ROIs timeseries.
(default: np.mean) 
ex: np.median, a custom pca component selection function.""")
    
    bootstrap_estimation = traits.Bool(
        False, usedefault = True,
        desc = "Perform a bootstrap estimate of the timeseries with the aggregating function")
    bootstrap_nsamples = traits.Int(
        100, usedefault = True,
        desc = """Number of samples to perform bootstrap estimates.
If greater than the number of possible combinations, the exact resampling will be performed.""")
    
    sampling_interval = traits.Float(2,desc="TR of the data in sec")
    
    
class GetTimeSeriesOutputSpec(TraitedSpec):
    timeseries = File(desc = """The timeseries file as a compressed umpy (.npz) file with fields : TODO""")
    
    """
    timeseries_file = File(desc = "The timeseries file as a compressed numpy (.npz) file with fields : TODO")
    
    timeseries = InputMultiPath(traits.Either(traits.Any(),
    traits.List(traits.Any())),
    desc="Timeseries object or list of timeseries")
"""
    
class GetTimeSeries(BaseInterface):
    # getting time series data from nifti files and ROIs
    input_spec = GetTimeSeriesInputSpec
    output_spec = GetTimeSeriesOutputSpec
    
    def _run_interface(self, runtime):
        #load data and rois files
        run_nii = nb.load(self.inputs.in_file)
        run_data = run_nii.get_data()
        rois_nii = [nb.load(rois_file) for rois_file in self.inputs.rois_files]
        if self.inputs.mask:
            mask_nii = nb.load(self.inputs.mask)
            mask_data = mask_nii.get_data() > self.inputs.mask_threshold
            rois_data = [nii.get_data()*mask_data for nii in rois_nii]
            del mask_nii, mask_data
        else:
            rois_data = [nii.get_data() for nii in rois_nii]
        
        if self.inputs.rois_labels_files:
            rois_labels = [[l.strip('\n') for l in open(labels_file).readlines()] for labels_file in self.inputs.rois_labels_files]
        else:
            rois_labels = [[]]*len(rois_data)


        timeseries = dict()
        pvalues = dict()
        labels_list = []

        #extract timeseries
        for rois,labels in zip(rois_data,rois_labels):
            if labels == []:
                labels = range(1,rois.max()+1)
            for roi,label in enumerate(labels):
                if timeseries.has_key(label):
                    raise ValueError("Duplicate ROIs label "+label)
                ts = np.array(run_data[ rois == roi+1 ])
                pval = 1
                if ts.ndim < 2:
                    ts = np.array(ts[np.newaxis,:])
                if self.inputs.aggregating_function:
                    if ts.shape[0] > 1:
                        if self.inputs.bootstrap_estimation:
                            std,lb,ub,samples = bootstrap.generic_bootstrap(
                                ts,self.inputs.aggregating_function,
                                self.inputs.bootstrap_nsamples)
                            ts = samples.mean(axis=0)
                            del samples
                            pval = std
                        else:
                            ts = self.inputs.aggregating_function(ts)
                    elif ts.shape[0] > 0:
                        ts = np.squeeze(ts)
                    else:
                        ts = np.zeros(run_data.shape[-1])

                timeseries[label] = ts
                pvalues[label] = pval
                labels_list.append(label)
        out_data = dict(timeseries = timeseries,
                        pvalues = pvalues,
                        labels = labels_list)
        fname = self._list_outputs()['timeseries']
        savepkl(fname,out_data)
        
        del run_nii, run_data, rois_nii, rois_data
        return runtime

        
    def _list_outputs(self):
        outputs = self.output_spec().get()

        outputs['timeseries'] = fname_presuffix(self.inputs.in_file,
                                                suffix='_ts',
                                                newpath = os.getcwd(),
                                                use_ext=False) + '.pklz'
        return outputs


class CorrelationAnalysisInputSpec(BaseInterfaceInputSpec):
    timeseries = File(
        exists = True,
        desc = 'Timeseries file produced by GetTimeSeries interface.')
    
    bootstrap_estimation = traits.Bool(
        False, usedefault = True,
        desc = "Perform a bootstrap estimate of the correlation")
    bootstrap_nsamples = traits.Int(
        100, usedefault = True,
        desc = """Number of samples to perform bootstrap estimates.
If greater than the number of possible combinations, the exact resampling will be performed.""")


class CorrelationAnalysisOutputSpec(TraitedSpec):
    correlations = File(desc = 'File containing the correlation values extracted from the timeseries and theirs confidences measures.')

def corr_to_partialcorr(corr):
    u = np.linalg.inv(corr)
    d = np.diag(u)
    if np.any(d<0):
        raise ValueError('Ill conditionned matrix (negative inverse diagonal)')
    d = np.diag(1/np.sqrt(d))
    return 2*np.eye(corr.shape[0]) - d.dot(u).dot(d)


class CorrelationAnalysis(BaseInterface):
    input_spec = CorrelationAnalysisInputSpec
    output_spec = CorrelationAnalysisOutputSpec
    
    def _run_interface(self,runtime):
        tsfile = loadpkl(self.inputs.timeseries)
        ts = np.array([tsfile['timeseries'][roi] for roi in tsfile['labels']])
        if self.inputs.bootstrap_estimation:
            std,lb,ub,samples = bootstrap.generic_bootstrap(
                ts, np.corrcoef,
                self.inputs.bootstrap_nsamples)
            pval = std
            corr = samples.mean(0)
            print np.count_nonzero(np.isnan(samples)) ,'nan in correlations'
            try:
                samples_part = np.array([corr_to_partialcorr(s) for s in samples])
                partialcorr = samples_part.mean(0)
                partialpval = samples_part.std(0)
            except ValueError:                
                partialcorr = None
                partialpval = None
        else:
            corr = np.corrcoef(ts)
            try:
                partialcorr = corr_to_partialcorr(corr)
            except ValueError:
                partialcorr = None
            pval = []
            partialpval = []
        
        fname = self._list_outputs()['correlations']
        out_data = dict(labels = tsfile['labels'],
                        corr = corr,
                        partialcorr = partialcorr,
                        pval = pval,
                        partialpval = partialpval)
        savepkl(fname, out_data)
        return runtime

    def _list_outputs(self):
        outputs = self.output_spec().get()

        outputs['correlations'] = fname_presuffix(self.inputs.timeseries,
                                                      suffix='_corr',
                                                      newpath = os.getcwd())
        return outputs

class HomogeneityAnalysisInputSpec(BaseInterfaceInputSpec):
    timeseries = File(
        exists = True,
        desc = 'Timeseries file produced by GetTimeSeries interface.')
    


class HomogeneityAnalysisOutputSpec(TraitedSpec):
    kendall_W = File(
        exists = True,
        desc = 'Homogeneity measures in each region of interest')
    corr = File(
        exists = True,
        desc = 'Correlation stats in each region of interest')


class HomogeneityAnalysis(BaseInterface):
    input_spec = HomogeneityAnalysisInputSpec
    output_spec = HomogeneityAnalysisOutputSpec
    
    def _run_interface(self,runtime):
        tsfile = loadpkl(self.inputs.timeseries)
        kcc = dict()
        mean_corr = dict()
        min_corr = dict()
        for roi in tsfile['labels']:
            ts = tsfile['timeseries'][roi]
            if ts.shape[0] > 1:
                #normalize
                ts -= ts.mean(1)[:,np.newaxis]
                ts /= ts.std(1)[:,np.newaxis]

                #compute rank data
                from bottleneck import rankdata
                y=rankdata(ts,axis=1)
                
                y = (y-y.mean(0)[np.newaxis,:])**2
                n,t = ts.shape
                k = (t*(t**2-1)*n**2)/(12*(n-1))
                kcc[roi]=1-y.sum()/k
                
                corr=np.corrcoef(ts)[np.tri(ts.shape[0],k=-1,dtype=bool)]
                mean_corr[roi]=corr.mean()
                min_corr[roi]=corr.min()
            else:
                kcc[roi]=1
                mean_corr[roi]=1

        savepkl(self._list_outputs()['kendall_W'], dict(kcc=kcc))
        savepkl(self._list_outputs()['corr'], dict(mean_corr = mean_corr,
                                                   min_corr = min_corr))
        return runtime

    
    def _list_outputs(self):
        outputs = self.output_spec().get()
        outputs['kendall_W'] = fname_presuffix(self.inputs.timeseries,
                                                suffix='_kendall',
                                                newpath = os.getcwd())
        outputs['corr'] = fname_presuffix(self.inputs.timeseries,
                                          suffix='_corr',
                                          newpath = os.getcwd())

        return outputs

class IntegrationAnalysisInputSpec(BaseInterfaceInputSpec):
    _xor_inputs = ['correlations','correlation_file']
    correlations = traits.Any(desc='correlation matrix')
    correlations_file = File(
        exists=True,
        desc='Output file of correlation analysis interface.')

    networks = traits.Dict(desc='Network dictionnary containing region id.')

class IntegrationAnalysisOutputSpec(TraitedSpec):
    integration = traits.Float(desc='total integration measure')
    inter_network_integration = traits.Dict(
        desc = 'integration measure inter networks')
    intra_network_integration = traits.Dict(
        desc = 'integration measure intra networks')

class IntegrationAnalysis(BaseInterface):
    input_spec  = IntegrationAnalysisInputSpec
    output_spec = IntegrationAnalysisOutputSpec

    def _run_interface(self,runtime):
        if self.inputs.correlations:
            correlations = self.inputs.correlations
        else:
            correlations = loadpkl(self.inputs.correlations_file)
        
        nets = dict()
        if correlations.has_key('nets'):
            nets = correlations['keys']
        if isinstance(self.inputs.networks,dict):
            nets = self.inputs.networks

        integ_anlzr = nta.IntegrationAnalyzer(correlations['corr'],
                                              networks=nets)
        self.total, self.inter, self.intra = integ_anlzr.integration
        return runtime

    def _list_outputs(self):
        outputs = self.output_spec().get()
        outputs['integration'] = self.total
        outputs['inter_network_integration'] = self.inter
        outputs['intra_network_integration'] = self.intra
        return outputs

class GraphAnalysis(BaseInterface):
    #TODO
    pass
    

class SeedCorrelationAnalysisInputSpec(BaseInterfaceInputSpec):
    in_files = InputMultiPath(
        traits.Either(traits.List(File(exists=True)), File(exists=True)),
        desc = "Input files from which to extract seed correlation maps.")
    mask = File(desc = 'Mask to select voxels to compute correlation maps. It not specified, a implicit masking will be performed with NaN or zeros timeseries.')
    seeds_coordinates = traits.List(
        traits.Tuple(traits.Int,traits.Int,traits.Int),
        desc = 'Voxel coordinates of the seeds.')
    seeds_radius = traits.Float(
        1,usedefault=True,
        desc='radius used to compute voxels average for seeds coordinates')
    seeds_maps = InputMultiPath(
        traits.Either(traits.List(File(exists=True)), File(exists=True)),
        desc = "Seeds to compute correlation maps.")
    seeds_maps_type = traits.Enum(
        'regions','voxels',
        desc = 'Either to extract seed signal from regions with different values in the maps, or to extract seed signal from individual nonzero voxels in maps.')
    # TODO: add time axis bootstrap estimation of correlation maps
    
class SeedCorrelationAnalysisOutputSpec(TraitedSpec):
    seed_correlation_maps = OutputMultiPath(
        traits.List(File(exists=True)),
        desc='Seed correlation maps.')

class SeedCorrelationAnalysis(BaseInterface):
    input_spec = SeedCorrelationAnalysisInputSpec
    output_spec = SeedCorrelationAnalysisOutputSpec
    
    
    def _run_interface(self,runtime):
        run_niis = [nb.load(f) for f in self.inputs.in_files]
        if np.diff([nii.get_shape() for nii in run_niis],axis=0).sum()>0:
            raise ValueError('Input files must have same shape')
        data = np.array([nii.get_data() for nii in run_niis])
        # load mask or create implicit mask
        if self.inputs.mask:
            mask_nii = nb.load(self.inputs.mask)
            if mask_nii.get_shape() != run_niis[0].get_shape()[:-1]:
                raise ValueError('Mask file must have same shape as input files')
            mask = mask_nii.get_data() > 0
        else:
            mask = np.ones(run_niis[0].shape[:3],dtype=bool)
        #implicit masking : remove  nans and zeros time series
        mask *= np.prod([(np.isnan(d).sum(axis=-1)==0)* \
                             (d.var(-1)>0) for d in data],
                        axis=0)
        mask = mask > 0

        seeds_ts = [[]]*len(run_niis)
        coords = []
        if isinstance(self.inputs.seeds_coordinates,list):
            corrds +=list(self.inputs.seeds_coordinates)
        radius = self.inputs.seeds_radius
        tile = (np.mgrid[-radius:radius+1,
                          -radius:radius+1,
                          -radius:radius+1]**2).sum(0) <= radius**2
        if self.inputs.seeds_coordinates:
            for seed in self.inputs.seeds_coordinates:
                print seed,radius,data.shape,tile.shape
                for di,d in enumerate(data):
                    ts = d[seed[0]-radius:seed[0]+radius+1,
                           seed[1]-radius:seed[1]+radius+1,
                           seed[2]-radius:seed[2]+radius+1][tile].mean(0)
                    seeds_ts[di].append(ts)

        #load seeds maps
        if self.inputs.seeds_maps:
            seed_niis = [nb.load(f) for f in self.inputs.seeds_maps]
            for smapidx,seed_nii in enumerate(seed_niis):
                smap = seed_nii.get_data()*mask
                seeds_ts.append([])
                if self.inputs.seeds_maps_type == 'voxels':
                    for di,d in enumerate(data):
                        for ts in d[smap>0]:
                            seeds_ts[di].append(ts)
                        coords.append([tuple(c) for c in  np.array(np.where(smap)).T])
                else:
                    rois = np.unique(smap[(np.isnan(smap) | (smap==0))==False])
                    for r in rois:
                        m = smap==r
                        coords.append(tuple([int(c.mean()) for c in np.where(m)]))
                        for di,d in enumerate(data):
                            seeds_ts[di].append(d[m].mean(0))
        
        #apply mask to data
        data = data[:,mask,:]
        self.map_fnames = []        
        seed_map=np.empty(mask.shape+(len(coords),), np.float32)+np.nan
        for di,d in enumerate(data):
            for tsi,ts in enumerate(seeds_ts[di]):
                seed_map[mask,tsi] = seed_corrcoef(ts,d)
            fname = fname_presuffix(
                self.inputs.in_files[di],
                suffix = 'seed_maps.nii',
                use_ext = False, newpath = os.getcwd())
            nii = nb.Nifti1Image(seed_map,mask_nii.get_affine())
            nb.save(nii,fname)
            self.map_fnames.append(fname)
        return runtime

    
    def _list_outputs(self):
        outputs = self.output_spec().get()
        outputs['seed_correlation_maps'] = self.map_fnames
        return outputs
=======

class GetTimeSeriesInputSpec():
    pass


class GetTimeSeriesOutputSpec():
    pass


class GetTimeSeries():
    # getting time series data from nifti files and ROIs
    pass
>>>>>>> 690017ce
<|MERGE_RESOLUTION|>--- conflicted
+++ resolved
@@ -107,11 +107,7 @@
     coherence_array = traits.Array(desc=('The pairwise coherence values'
                                          'between the ROIs'))
 
-<<<<<<< HEAD
-    timedelay_array = traits.Array(desc=('The pairwise time delays between the,'
-=======
     timedelay_array = traits.Array(desc=('The pairwise time delays between the'
->>>>>>> 690017ce
                                          'ROIs (in seconds)'))
 
     coherence_csv = File(desc=('A csv file containing the pairwise '
@@ -278,7 +274,6 @@
             fig_dt.savefig(fname_presuffix(self.inputs.output_figure_file,
                                     suffix='_delay'))
 
-<<<<<<< HEAD
 class GetTimeSeriesInputSpec(BaseInterfaceInputSpec):
     in_file = File(exists=True,
                    desc="Run file from which to extract timeseries")
@@ -582,8 +577,7 @@
 
 class GraphAnalysis(BaseInterface):
     #TODO
-    pass
-    
+    pass    
 
 class SeedCorrelationAnalysisInputSpec(BaseInterfaceInputSpec):
     in_files = InputMultiPath(
@@ -689,18 +683,4 @@
     def _list_outputs(self):
         outputs = self.output_spec().get()
         outputs['seed_correlation_maps'] = self.map_fnames
-        return outputs
-=======
-
-class GetTimeSeriesInputSpec():
-    pass
-
-
-class GetTimeSeriesOutputSpec():
-    pass
-
-
-class GetTimeSeries():
-    # getting time series data from nifti files and ROIs
-    pass
->>>>>>> 690017ce
+        return outputs