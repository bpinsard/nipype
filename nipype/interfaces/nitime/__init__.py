# emacs: -*- mode: python; py-indent-offset: 4; indent-tabs-mode: nil -*-
# vi: set ft=python sts=4 ts=4 sw=4 et:

<<<<<<< HEAD
from nipype.interfaces.nitime.analysis import (CoherenceAnalyzerInputSpec,
                                               CoherenceAnalyzerOutputSpec,
                                               CoherenceAnalyzer,
                                               GetTimeSeries,
                                               CorrelationAnalysis,
                                               HomogeneityAnalysis,
                                               IntegrationAnalysis,
                                               SeedCorrelationAnalysis)
=======
from .analysis import (CoherenceAnalyzerInputSpec, CoherenceAnalyzerOutputSpec,
                       CoherenceAnalyzer)
>>>>>>> 579754f2
<|MERGE_RESOLUTION|>--- conflicted
+++ resolved
@@ -1,16 +1,12 @@
 # emacs: -*- mode: python; py-indent-offset: 4; indent-tabs-mode: nil -*-
 # vi: set ft=python sts=4 ts=4 sw=4 et:
 
-<<<<<<< HEAD
-from nipype.interfaces.nitime.analysis import (CoherenceAnalyzerInputSpec,
-                                               CoherenceAnalyzerOutputSpec,
-                                               CoherenceAnalyzer,
-                                               GetTimeSeries,
-                                               CorrelationAnalysis,
-                                               HomogeneityAnalysis,
-                                               IntegrationAnalysis,
-                                               SeedCorrelationAnalysis)
-=======
-from .analysis import (CoherenceAnalyzerInputSpec, CoherenceAnalyzerOutputSpec,
-                       CoherenceAnalyzer)
->>>>>>> 579754f2
+
+from .analysis import (CoherenceAnalyzerInputSpec,
+                       CoherenceAnalyzerOutputSpec,
+                       CoherenceAnalyzer,
+                       GetTimeSeries,
+                       CorrelationAnalysis,
+                       HomogeneityAnalysis,
+                       IntegrationAnalysis,
+                       SeedCorrelationAnalysis)