<<<<<<< HEAD
from .base import Info
=======
# -*- coding: utf-8 -*-
>>>>>>> 20c40ae8
from .model import FitGLM, EstimateContrast
from .preprocess import ComputeMask, FmriRealign4d, SpaceTimeRealigner, Crop, Trim
from .utils import Similarity<|MERGE_RESOLUTION|>--- conflicted
+++ resolved
@@ -1,8 +1,5 @@
-<<<<<<< HEAD
+# -*- coding: utf-8 -*-
 from .base import Info
-=======
-# -*- coding: utf-8 -*-
->>>>>>> 20c40ae8
 from .model import FitGLM, EstimateContrast
 from .preprocess import ComputeMask, FmriRealign4d, SpaceTimeRealigner, Crop, Trim
 from .utils import Similarity