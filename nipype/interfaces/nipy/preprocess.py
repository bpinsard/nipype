--- conflicted
+++ resolved
@@ -22,13 +22,10 @@
 except Exception, e:
     warnings.warn('nipy not installed')
 else:
-<<<<<<< HEAD
     from nipy.labs.mask import compute_mask
     import nipy.algorithms.utils.preprocess as preproc
     from nipy.algorithms.registration import FmriRealign4d as FR4d
-=======
     import nipy
->>>>>>> 66828594
     from nipy import save_image, load_image
     nipy_version = nipy.__version__
 
@@ -203,7 +200,6 @@
         return outputs
 
 
-<<<<<<< HEAD
 class RegressOutMotionInputSpec(BaseInterfaceInputSpec):
     in_file = File(
         exists=True,
@@ -375,7 +371,114 @@
         nb.save(betanii, self._list_outputs()['beta_maps'])
         np.savetxt(self._list_outputs()['regressors'], signals)
         del nii, data, cdata, outnii, betas, betamaps, betanii
-=======
+        outputs["out_file"] = fname_presuffix(
+            self.inputs.in_file,
+            prefix = self.inputs.prefix,
+            newpath = os.getcwd())
+        outputs["beta_maps"] = fname_presuffix(
+            self.inputs.in_file,
+            prefix = self.inputs.prefix,
+            suffix = '_betas',
+            newpath = os.getcwd())
+        outputs["regressors"] = fname_presuffix(
+            self.inputs.in_file,
+            prefix = self.inputs.prefix,
+            suffix = '_regs.txt',
+            newpath = os.getcwd(),
+            use_ext=False)
+        return outputs
+    
+
+
+class ScrubbingInputSpec(BaseInterfaceInputSpec):
+    in_file = File(
+        exists=True,
+        mandatory=True,
+        desc='The 4D run to be processed')
+    mask = File(
+        exists=True,
+        mandatory=True,
+        desc='The brain mask used to compute the framewise derivatives')
+
+    motion = File(
+        exists=True,
+        mandatory=True,
+        desc='Motion parameters files')
+    motion_source = traits.Enum(
+        'spm','fsl','afni',
+        desc = 'software used to estimate motion',
+        usedefault = True)
+    head_radius = traits.Float(
+        50,usedefault=True,
+        desc='The head radius in mm to be used for framewise displacement computation.')
+    fd_threshold = traits.Float(
+        -1, usedefault=True,
+        desc="Threshold applied to framewise displacement. Default is half voxel size.")
+
+    drms_threshold = traits.Float(
+        -1, usedefault = True,
+        desc = """The threshold applied to derivative root mean square.
+defaults is an automatic threshold based on otsu.""")
+    
+    extend_scrubbing = traits.Bool(
+        True, usedefault = True,
+        desc = 'Extend scrubbing mask to 1 back and 2 forward as in Power et al.')
+
+    
+class ScrubbingOutputSpec(TraitedSpec):
+    out_file = File(
+        exists=True,
+        desc = 'Scrubbed data')
+    motion = File(
+        exists=True,
+        desc='Motion file with volume scrubbed out parameters removed')
+    volume_count = traits.Int(desc='The number of remaining volumes.')
+    scrubbed_out_volumes=traits.List(traits.Int(),
+                                     desc = 'Index of scrubbed volumes.')
+    
+class Scrubbing(BaseInterface):
+    """ Implement Power et al. scrubbing method,
+    suppress volumes with criterion on framewise displacement (FD) and
+    bw derivative RMS over voxels
+    
+    Automatic threshold is half voxel size for FD and 
+    is determined by Otsu's algorithm for DRMS
+    """
+    input_spec = ScrubbingInputSpec
+    output_spec = ScrubbingOutputSpec
+
+    def _run_interface(self, runtime):
+        nii = nb.load(self.inputs.in_file)
+        mask = nb.load(self.inputs.mask).get_data()>0
+        motion = np.loadtxt(self.inputs.motion)
+        motion = preproc.motion_parameter_standardize(
+            motion, self.inputs.motion_source)
+        self.scrubbed, self.scrub_mask, _,_ = preproc.scrub_data(
+            nii, motion, mask, 
+            head_radius = self.inputs.head_radius,
+            fd_threshold = self.inputs.fd_threshold,
+            drms_threshold = self.inputs.drms_threshold,
+            extend_mask = self.inputs.extend_scrubbing)
+        
+        out_nii = nb.Nifti1Image(self.scrubbed, nii.get_affine(),
+                                 nii.get_header().copy())
+        nb.save(out_nii, self._list_outputs()['out_file'])
+        np.savetxt(self._list_outputs()['motion'], motion[self.scrub_mask])
+        return runtime
+    
+    def _list_outputs(self):
+        outputs = self._outputs().get()
+        outputs["out_file"] = fname_presuffix(
+                self.inputs.in_file, newpath=os.getcwd(),
+                prefix = 't')
+        outputs["motion"] = fname_presuffix(
+                self.inputs.motion, newpath=os.getcwd(),
+                prefix = 't')
+
+        outputs['volume_count'] = self.scrubbed.shape[-1]
+        outputs['scrubbed_out_volumes'] = np.where(self.scrub_mask==0)[0].tolist()
+        return outputs
+
 class SpaceTimeRealignerInputSpec(BaseInterfaceInputSpec):
 
     in_file = InputMultiPath(exists=True,
@@ -497,126 +600,13 @@
                 string = ' '.join(params) + '\n'
                 mfile.write(string)
             mfile.close()
-
->>>>>>> 66828594
         return runtime
 
     def _list_outputs(self):
         outputs = self._outputs().get()
-<<<<<<< HEAD
-        outputs["out_file"] = fname_presuffix(
-            self.inputs.in_file,
-            prefix = self.inputs.prefix,
-            newpath = os.getcwd())
-        outputs["beta_maps"] = fname_presuffix(
-            self.inputs.in_file,
-            prefix = self.inputs.prefix,
-            suffix = '_betas',
-            newpath = os.getcwd())
-        outputs["regressors"] = fname_presuffix(
-            self.inputs.in_file,
-            prefix = self.inputs.prefix,
-            suffix = '_regs.txt',
-            newpath = os.getcwd(),
-            use_ext=False)
-        return outputs
-    
-
-
-class ScrubbingInputSpec(BaseInterfaceInputSpec):
-    in_file = File(
-        exists=True,
-        mandatory=True,
-        desc='The 4D run to be processed')
-    mask = File(
-        exists=True,
-        mandatory=True,
-        desc='The brain mask used to compute the framewise derivatives')
-
-    motion = File(
-        exists=True,
-        mandatory=True,
-        desc='Motion parameters files')
-    motion_source = traits.Enum(
-        'spm','fsl','afni',
-        desc = 'software used to estimate motion',
-        usedefault = True)
-    head_radius = traits.Float(
-        50,usedefault=True,
-        desc='The head radius in mm to be used for framewise displacement computation.')
-    fd_threshold = traits.Float(
-        -1, usedefault=True,
-        desc="Threshold applied to framewise displacement. Default is half voxel size.")
-
-    drms_threshold = traits.Float(
-        -1, usedefault = True,
-        desc = """The threshold applied to derivative root mean square.
-defaults is an automatic threshold based on otsu.""")
-    
-    extend_scrubbing = traits.Bool(
-        True, usedefault = True,
-        desc = 'Extend scrubbing mask to 1 back and 2 forward as in Power et al.')
-
-    
-class ScrubbingOutputSpec(TraitedSpec):
-    out_file = File(
-        exists=True,
-        desc = 'Scrubbed data')
-    motion = File(
-        exists=True,
-        desc='Motion file with volume scrubbed out parameters removed')
-    volume_count = traits.Int(desc='The number of remaining volumes.')
-    scrubbed_out_volumes=traits.List(traits.Int(),
-                                     desc = 'Index of scrubbed volumes.')
-    
-class Scrubbing(BaseInterface):
-    """ Implement Power et al. scrubbing method,
-    suppress volumes with criterion on framewise displacement (FD) and
-    bw derivative RMS over voxels
-    
-    Automatic threshold is half voxel size for FD and 
-    is determined by Otsu's algorithm for DRMS
-    """
-    input_spec = ScrubbingInputSpec
-    output_spec = ScrubbingOutputSpec
-
-    def _run_interface(self, runtime):
-        nii = nb.load(self.inputs.in_file)
-        mask = nb.load(self.inputs.mask).get_data()>0
-        motion = np.loadtxt(self.inputs.motion)
-        motion = preproc.motion_parameter_standardize(
-            motion, self.inputs.motion_source)
-        self.scrubbed, self.scrub_mask, _,_ = preproc.scrub_data(
-            nii, motion, mask, 
-            head_radius = self.inputs.head_radius,
-            fd_threshold = self.inputs.fd_threshold,
-            drms_threshold = self.inputs.drms_threshold,
-            extend_mask = self.inputs.extend_scrubbing)
-        
-        out_nii = nb.Nifti1Image(self.scrubbed, nii.get_affine(),
-                                 nii.get_header().copy())
-        nb.save(out_nii, self._list_outputs()['out_file'])
-        np.savetxt(self._list_outputs()['motion'], motion[self.scrub_mask])
-        return runtime
-    
-    def _list_outputs(self):
-        outputs = self._outputs().get()
-        outputs["out_file"] = fname_presuffix(
-                self.inputs.in_file, newpath=os.getcwd(),
-                prefix = 't')
-        outputs["motion"] = fname_presuffix(
-                self.inputs.motion, newpath=os.getcwd(),
-                prefix = 't')
-
-        outputs['volume_count'] = self.scrubbed.shape[-1]
-        outputs['scrubbed_out_volumes'] = np.where(self.scrub_mask==0)[0].tolist()
-        return outputs
-=======
         outputs['out_file'] = self._out_file_path
         outputs['par_file'] = self._par_file_path
         return outputs
-
->>>>>>> 66828594
 
 class TrimInputSpec(BaseInterfaceInputSpec):
     in_file = File(
