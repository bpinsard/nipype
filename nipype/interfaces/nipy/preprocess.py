--- conflicted
+++ resolved
@@ -22,14 +22,7 @@
 except Exception, e:
     have_nipy = False
 else:
-<<<<<<< HEAD
-    from nipy.labs.mask import compute_mask
-    from nipy.algorithms.registration import FmriRealign4d as FR4d
-    from nipy.algorithms.registration.affine import to_matrix44
-    import nipy.algorithms.registration.slice_motion as sm
-=======
     import nipy
->>>>>>> e4ce216f
     from nipy import save_image, load_image
     nipy_version = nipy.__version__
 
