"""
    Change directory to provide relative paths for doctests
    >>> import os
    >>> filepath = os.path.dirname( os.path.realpath( __file__ ) )
    >>> datadir = os.path.realpath(os.path.join(filepath, '../../testing/data'))
    >>> os.chdir(datadir)

"""
import os
import warnings

import nibabel as nb
import numpy as np

from ...utils.misc import package_check
<<<<<<< HEAD
from ...utils.filemanip import (fname_presuffix, filename_to_list,
                                list_to_filename, split_filename,
                                savepkl, loadpkl)
=======
from ...utils.filemanip import split_filename, fname_presuffix

>>>>>>> 44d8c42a

try:
    package_check('nipy')
except Exception, e:
    warnings.warn('nipy not installed')
else:
    from nipy.labs.mask import compute_mask
    import nipy.algorithms.utils.preprocess as preproc
    from nipy.algorithms.registration import FmriRealign4d as FR4d
    from nipy import save_image, load_image


from ..base import (TraitedSpec, BaseInterface, traits,
                    BaseInterfaceInputSpec, isdefined, File,
                    InputMultiPath, OutputMultiPath)


class ComputeMaskInputSpec(BaseInterfaceInputSpec):
    mean_volume = File(exists=True, mandatory=True,
                       desc="mean EPI image, used to compute the threshold for the mask")
    reference_volume = File(exists=True,
                            desc=("reference volume used to compute the mask. "
                                  "If none is give, the mean volume is used."))
    m = traits.Float(desc="lower fraction of the histogram to be discarded")
    M = traits.Float(desc="upper fraction of the histogram to be discarded")
    cc = traits.Bool(desc="Keep only the largest connected component")


class ComputeMaskOutputSpec(TraitedSpec):
    brain_mask = File(exists=True)


class ComputeMask(BaseInterface):
    input_spec = ComputeMaskInputSpec
    output_spec = ComputeMaskOutputSpec

    def _run_interface(self, runtime):

        args = {}
        for key in [k for k, _ in self.inputs.items()
                    if k not in BaseInterfaceInputSpec().trait_names()]:
            value = getattr(self.inputs, key)
            if isdefined(value):
                if key in ['mean_volume', 'reference_volume']:
                    nii = nb.load(value)
                    value = nii.get_data()
                args[key] = value

        brain_mask = compute_mask(**args)
        _, name, ext = split_filename(self.inputs.mean_volume)
        self._brain_mask_path = os.path.abspath("%s_mask.%s" % (name, ext))
        nb.save(nb.Nifti1Image(brain_mask.astype(np.uint8),
                nii.get_affine()), self._brain_mask_path)

        return runtime

    def _list_outputs(self):
        outputs = self._outputs().get()
        outputs["brain_mask"] = self._brain_mask_path
        return outputs

        
class FmriRealign4dInputSpec(BaseInterfaceInputSpec):

    in_file = InputMultiPath(exists=True,
                             mandatory=True,
                             desc="File to realign")
    tr = traits.Float(desc="TR in seconds",
                      mandatory=True)
    slice_order = traits.List(traits.Int(),
                              desc='0 based slice order',
                              requires=["time_interp"])
    tr_slices = traits.Float(desc="TR slices", requires=['time_interp'])
    start = traits.Float(0.0, usedefault=True,
                         desc="time offset into TR to align slices to")
    time_interp = traits.Enum(True, requires=["slice_order"],
                              desc="Assume smooth changes across time e.g.,\
                     fmri series. If you don't want slice timing \
                     correction set this to undefined")
    loops = InputMultiPath([5], traits.Int, usedefault=True,
                           desc="loops within each run")
    between_loops = InputMultiPath([5], traits.Int,
                                   usedefault=True, desc="loops used to \
                                                          realign different \
                                                          runs")
    speedup = InputMultiPath([5], traits.Int,
                             usedefault=True,
                             desc="successive image \
                                  sub-sampling factors \
                                  for acceleration")


class FmriRealign4dOutputSpec(TraitedSpec):

    out_file = OutputMultiPath(File(exists=True),
                               desc="Realigned files")
    par_file = OutputMultiPath(File(exists=True),
                               desc="Motion parameter files")


class FmriRealign4d(BaseInterface):
    """Simultaneous motion and slice timing correction algorithm

    This interface wraps nipy's FmriRealign4d algorithm [1]_.

    Examples
    --------
    >>> from nipype.interfaces.nipy.preprocess import FmriRealign4d
    >>> realigner = FmriRealign4d()
    >>> realigner.inputs.in_file = ['functional.nii']
    >>> realigner.inputs.tr = 2
    >>> realigner.inputs.slice_order = range(0,67)
    >>> res = realigner.run() # doctest: +SKIP

    References
    ----------
    .. [1] Roche A. A four-dimensional registration algorithm with \
       application to joint correction of motion and slice timing \
       in fMRI. IEEE Trans Med Imaging. 2011 Aug;30(8):1546-54. DOI_.

    .. _DOI: http://dx.doi.org/10.1109/TMI.2011.2131152

    """

    input_spec = FmriRealign4dInputSpec
    output_spec = FmriRealign4dOutputSpec
    keywords = ['slice timing', 'motion correction']

    def _run_interface(self, runtime):

        all_ims = [load_image(fname) for fname in self.inputs.in_file]

        if not isdefined(self.inputs.tr_slices):
            TR_slices = None
        else:
            TR_slices = self.inputs.tr_slices

        R = FR4d(all_ims, tr=self.inputs.tr,
                 slice_order=self.inputs.slice_order,
                 tr_slices=TR_slices,
                 time_interp=self.inputs.time_interp,
                 start=self.inputs.start)

        R.estimate(loops=self.inputs.loops,
                   between_loops=self.inputs.between_loops,
                   speedup=self.inputs.speedup)

        corr_run = R.resample()
        self._out_file_path = []
        self._par_file_path = []

        for j, corr in enumerate(corr_run):
            self._out_file_path.append(os.path.abspath('corr_%s.nii.gz' %
                                      (split_filename(self.inputs.in_file[j])[1])))
            save_image(corr, self._out_file_path[j])

            self._par_file_path.append(os.path.abspath('%s.par' %
                                      (os.path.split(self.inputs.in_file[j])[1])))
            mfile = open(self._par_file_path[j], 'w')
            motion = R._transforms[j]
            # nipy does not encode euler angles. return in original form of
            # translation followed by rotation vector see:
            # http://en.wikipedia.org/wiki/Rodrigues'_rotation_formula
            for i, mo in enumerate(motion):
                params = ['%.10f' % item for item in np.hstack((mo.translation,
                                                                mo.rotation))]
                string = ' '.join(params) + '\n'
                mfile.write(string)
            mfile.close()


    def _list_outputs(self):
        outputs = self._outputs().get()
        outputs['out_file'] = self._out_file_path
        outputs['par_file'] = self._par_file_path
        return outputs


<<<<<<< HEAD
class RegressOutMotionInputSpec(BaseInterfaceInputSpec):
    in_file = File(
        exists=True,
        desc='Run file to process')
    mask = File(
        exists=True,
        desc='Mask file to select voxel to regress out.')
    motion = File(
        exists=True,
        desc='Motion parameters files')
    motion_source = traits.Enum(
        'spm','fsl','afni',
        desc = 'software used to estimate motion',
        usedefault = True)
    regressors_type = traits.Enum(
        'global',
        'voxelwise_drms', 'voxelwise_translation','voxelwise_outplane',
        desc='Which motion parameters to use as regressors',
        usedefault = True)
    global_signal = traits.Bool(
        False, usedefault = True,
        desc = 'Regress out global signal (estimated with mean in mask) from data.')
    regressors_transform = traits.Str(
        desc = 'Which transform to apply to motion parameters')

    slicing_axis = traits.Int(
        2, usedefault = True, desc = 'Axis for outplane motion measure')

    prefix = traits.String('m', usedefault=True)

class RegressOutMotionOutputSpec(TraitedSpec):
    out_file = File(exists=True,
                    desc = 'File with regressed out motion parameters')
    beta_maps = File(#exists=True,
                     desc = 'File containing betas maps for each regressor.')
    
class RegressOutMotion(BaseInterface):
    input_spec = RegressOutMotionInputSpec
    output_spec = RegressOutMotionOutputSpec


    def _run_interface(self, runtime):
        nii = nb.load(self.inputs.in_file)
        motion = np.loadtxt(self.inputs.motion)
        motion = preproc.motion_parameter_standardize(motion,self.inputs.motion_source)
        mask = nb.load(self.inputs.mask).get_data()>0
        cdata, _, betamaps = preproc.regress_out_motion_parameters(
            nii,motion,mask,
            regressors_type = self.inputs.regressors_type,
            regressors_transform = self.inputs.regressors_transform,
            slicing_axis = self.inputs.slicing_axis,
            global_signal = self.inputs.global_signal
            )
        outnii = nb.Nifti1Image(cdata,nii.get_affine(),nii.get_header().copy())
        outnii.set_data_dtype(np.float32)
        nb.save(outnii, self._list_outputs()['out_file'])
        
        betanii = nb.Nifti1Image(betamaps,nii.get_affine())
        nb.save(betanii, self._list_outputs()['beta_maps'])
        del nii, motion, cdata, outnii
        return runtime
        
    def _list_outputs(self):
        outputs = self._outputs().get()
        outputs["out_file"] = fname_presuffix(
            self.inputs.in_file,
            prefix = self.inputs.prefix,
            newpath = os.getcwd())
        outputs["beta_maps"] = fname_presuffix(
            self.inputs.in_file,
            suffix = '_betas',
            newpath = os.getcwd())

        return outputs

def mean_ts(tss):
    return tss.mean(axis=0)

def pca_ts(tss,numcomp=5):
    import scipy as sp
    u,s,v = sp.linalg.svd(tss, full_matrices=False)
    return v[:numcomp, :].T

class RegressOutMaskSignalInputSpec(BaseInterfaceInputSpec):
    in_file = File(
        exists=True,
        desc='Run file to process')
    mask = File(
        exists=True,
        desc = 'Mask to select the voxels to be regressed.')
    signal_masks = InputMultiPath(
        traits.Either(traits.List(File(exists=True)), File(exists=True)),
        desc = "Masks file to compute the regressed out signals.")

    signal_masks_threshold = traits.Either(
        traits.Float(), traits.List(traits.Float()),
        0, usedefault=True,
        desc = 'Value to threshold mask images. Default is >0.')
    signal_estimate_function = traits.Function(
        mean_ts,
        usedefault = True,
        desc = """Function to estimate the signal from voxel timeseries.
Default is mean along the voxel dimension.""")
    prefix = traits.String('g', usedefault=True)

class RegressOutMaskSignalOutputSpec(TraitedSpec):
    out_file = File(exists=True,
                    desc = 'File with regressed out global signal')

    beta_maps = File(exists=True,
                     desc = 'Maps of beta values from regression.')
    regressors = File(exists=True,
                      desc = 'Timecourses used as regressors')
class RegressOutMaskSignal(BaseInterface):
    input_spec  = RegressOutMaskSignalInputSpec
    output_spec = RegressOutMaskSignalOutputSpec

    
    def _run_interface(self, runtime):
        nii = nb.load(self.inputs.in_file)
        data = nii.get_data()
        mask = nb.load(self.inputs.mask).get_data()>0
        signal_masks_nii = [nb.load(m) for m in self.inputs.signal_masks]
        thr = self.inputs.signal_masks_threshold
        if isinstance(thr,list):
            signal_masks=[m.get_data()>t for m,t in zip(signal_masks_nii,thr)]
        else:
            signal_masks = [m.get_data()>thr for m in signal_masks_nii]

        m = np.isnan(data).sum(1)
        #correct for isolated nan values in mask timeseries due to realign
        # linearly interpolate in ts and extrapolate at ends of ts
        # TODO:optimize
        y = lambda z: z.nonzero()[0]
        for i in m.nonzero()[0]:
            nans = np.isnan(data[i])
            data[i] = np.interp(y(nans),y(~nans),data[i,~nans])
        nt=data.shape[-1]

        signals = np.squeeze(np.concatenate([self.inputs.signal_estimate_function(data[m])[...,np.newaxis] for m in signal_masks],1))
        #normalize
        signals = (signals-signals.mean(0))/signals.std(0)[np.newaxis]
        data = data[mask]

        reg_pinv = np.linalg.pinv(np.concatenate((signals,np.ones((nt,1))),
                                                 axis=1))
        betas = np.empty((data.shape[0],signals.shape[1]))
        for ti,ts in enumerate(data):
            betas[ti] = reg_pinv.dot(ts)[:-1]
            ts -= signals.dot(betas[ti])
        
        cdata = np.zeros(nii.shape)
        cdata[mask] = data

        outnii = nb.Nifti1Image(cdata,nii.get_affine(),nii.get_header().copy())
        outnii.set_data_dtype(np.float32)
        out_fname = self._list_outputs()['out_file']

        nb.save(outnii, out_fname)

        betamaps = np.empty(mask.shape+(betas.shape[1],),np.float32)
        betamaps.fill(np.nan)
        betamaps[mask] = betas
        betanii = nb.Nifti1Image(betamaps,nii.get_affine())
        nb.save(betanii, self._list_outputs()['beta_maps'])
        np.savetxt(self._list_outputs()['regressors'], signals)
        del nii, data, cdata, outnii, betas, betamaps, betanii
        return runtime

    def _list_outputs(self):
        outputs = self._outputs().get()
        outputs["out_file"] = fname_presuffix(
            self.inputs.in_file,
            prefix = self.inputs.prefix,
            newpath = os.getcwd())
        outputs["beta_maps"] = fname_presuffix(
            self.inputs.in_file,
            prefix = self.inputs.prefix,
            suffix = '_betas',
            newpath = os.getcwd())
        outputs["regressors"] = fname_presuffix(
            self.inputs.in_file,
            prefix = self.inputs.prefix,
            suffix = '_regs.txt',
            newpath = os.getcwd(),
            use_ext=False)
        return outputs
    


class ScrubbingInputSpec(BaseInterfaceInputSpec):
    in_file = File(
        exists=True,
        mandatory=True,
        desc='The 4D run to be processed')
    mask = File(
        exists=True,
        mandatory=True,
        desc='The brain mask used to compute the framewise derivatives')

    motion = File(
        exists=True,
        mandatory=True,
        desc='Motion parameters files')
    motion_source = traits.Enum(
        'spm','fsl','afni',
        desc = 'software used to estimate motion',
        usedefault = True)
    head_radius = traits.Float(
        50,usedefault=True,
        desc='The head radius in mm to be used for framewise displacement computation.')
    fd_threshold = traits.Float(
        -1, usedefault=True,
        desc="Threshold applied to framewise displacement. Default is half voxel size.")

    drms_threshold = traits.Float(
        -1, usedefault = True,
        desc = """The threshold applied to derivative root mean square.
defaults is an automatic threshold based on otsu.""")
    
    extend_scrubbing = traits.Bool(
        True, usedefault = True,
        desc = 'Extend scrubbing mask to 1 back and 2 forward as in Power et al.')

    
class ScrubbingOutputSpec(TraitedSpec):
    out_file = File(
        exists=True,
        desc = 'Scrubbed data')
    motion = File(
        exists=True,
        desc='Motion file with volume scrubbed out parameters removed')
    volume_count = traits.Int(desc='The number of remaining volumes.')
    scrubbed_out_volumes=traits.List(traits.Int(),
                                     desc = 'Index of scrubbed volumes.')
    
class Scrubbing(BaseInterface):
    """ Implement Power et al. scrubbing method,
    suppress volumes with criterion on framewise displacement (FD) and
    bw derivative RMS over voxels
    
    Automatic threshold is half voxel size for FD and 
    is determined by Otsu's algorithm for DRMS
    """
    input_spec = ScrubbingInputSpec
    output_spec = ScrubbingOutputSpec

    def _run_interface(self, runtime):
        nii = nb.load(self.inputs.in_file)
        mask = nb.load(self.inputs.mask).get_data()>0
        motion = np.loadtxt(self.inputs.motion)
        motion = preproc.motion_parameter_standardize(
            motion, self.inputs.motion_source)
        self.scrubbed, self.scrub_mask, _,_ = preproc.scrub_data(
            nii, motion, mask, 
            head_radius = self.inputs.head_radius,
            fd_threshold = self.inputs.fd_threshold,
            drms_threshold = self.inputs.drms_threshold,
            extend_mask = self.inputs.extend_scrubbing)
        
        out_nii = nb.Nifti1Image(self.scrubbed, nii.get_affine(),
                                 nii.get_header().copy())
        nb.save(out_nii, self._list_outputs()['out_file'])
        np.savetxt(self._list_outputs()['motion'], motion[self.scrub_mask])
        return runtime
    
    def _list_outputs(self):
        outputs = self._outputs().get()
        outputs["out_file"] = fname_presuffix(
                self.inputs.in_file, newpath=os.getcwd(),
                prefix = 't')
        outputs["motion"] = fname_presuffix(
                self.inputs.motion, newpath=os.getcwd(),
                prefix = 't')

        outputs['volume_count'] = self.scrubbed.shape[-1]
        outputs['scrubbed_out_volumes'] = np.where(self.scrub_mask==0)[0].tolist()
=======
class TrimInputSpec(BaseInterfaceInputSpec):
    in_file = File(
        exists=True, mandatory=True,
        desc="EPI image to trim")
    begin_index = traits.Int(
        0, usedefault=True,
        desc='first volume')
    end_index = traits.Int(
        0, usedefault=True,
        desc='last volume indexed as in python (and 0 for last)')
    out_file = File(desc='output filename')
    suffix = traits.Str(
        '_trim', usedefault=True,
        desc='suffix for out_file to use if no out_file provided')


class TrimOutputSpec(TraitedSpec):
    out_file = File(exists=True)


class Trim(BaseInterface):
    """ Simple interface to trim a few volumes from a 4d fmri nifti file

    Examples
    --------
    >>> from nipype.interfaces.nipy.preprocess import Trim
    >>> trim = Trim()
    >>> trim.inputs.in_file = 'functional.nii'
    >>> trim.inputs.begin_index = 3 # remove 3 first volumes
    >>> res = trim.run() # doctest: +SKIP

    """

    input_spec = TrimInputSpec
    output_spec = TrimOutputSpec

    def _run_interface(self, runtime):
        out_file = self._list_outputs()['out_file']
        nii = nb.load(self.inputs.in_file)
        if self.inputs.end_index == 0:
            s = slice(self.inputs.begin_index, nii.shape[3])
        else:
            s = slice(self.inputs.begin_index, self.inputs.end_index)
        nii2 = nb.Nifti1Image(
            nii.get_data()[..., s],
            nii.get_affine(),
            nii.get_header())
        nb.save(nii2, out_file)
        return runtime

    def _list_outputs(self):
        outputs = self.output_spec().get()
        outputs['out_file'] = self.inputs.out_file
        if not isdefined(outputs['out_file']):
            outputs['out_file'] = fname_presuffix(
                self.inputs.in_file,
                newpath=os.getcwd(),
                suffix=self.inputs.suffix)
        outputs['out_file'] = os.path.abspath(outputs['out_file'])
>>>>>>> 44d8c42a
        return outputs<|MERGE_RESOLUTION|>--- conflicted
+++ resolved
@@ -13,14 +13,9 @@
 import numpy as np
 
 from ...utils.misc import package_check
-<<<<<<< HEAD
 from ...utils.filemanip import (fname_presuffix, filename_to_list,
                                 list_to_filename, split_filename,
                                 savepkl, loadpkl)
-=======
-from ...utils.filemanip import split_filename, fname_presuffix
-
->>>>>>> 44d8c42a
 
 try:
     package_check('nipy')
@@ -199,7 +194,6 @@
         return outputs
 
 
-<<<<<<< HEAD
 class RegressOutMotionInputSpec(BaseInterfaceInputSpec):
     in_file = File(
         exists=True,
@@ -477,7 +471,8 @@
 
         outputs['volume_count'] = self.scrubbed.shape[-1]
         outputs['scrubbed_out_volumes'] = np.where(self.scrub_mask==0)[0].tolist()
-=======
+        return outputs
+
 class TrimInputSpec(BaseInterfaceInputSpec):
     in_file = File(
         exists=True, mandatory=True,
@@ -537,5 +532,4 @@
                 newpath=os.getcwd(),
                 suffix=self.inputs.suffix)
         outputs['out_file'] = os.path.abspath(outputs['out_file'])
->>>>>>> 44d8c42a
         return outputs