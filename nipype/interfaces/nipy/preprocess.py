# -*- coding: utf-8 -*-
"""
    Change directory to provide relative paths for doctests
    >>> import os
    >>> filepath = os.path.dirname( os.path.realpath( __file__ ) )
    >>> datadir = os.path.realpath(os.path.join(filepath, '../../testing/data'))
    >>> os.chdir(datadir)

"""
from __future__ import print_function, division, unicode_literals, absolute_import
from builtins import open

import os

import nibabel as nb
import nibabel.gifti as gii
import dicom
import numpy as np

import glob
import re

from ...utils.misc import package_check
<<<<<<< HEAD
from ...utils.filemanip import (
    split_filename, fname_presuffix, filename_to_list)
from .base import *
=======
from ...utils.filemanip import split_filename, fname_presuffix
from ..base import (TraitedSpec, BaseInterface, traits,
                    BaseInterfaceInputSpec, isdefined, File,
                    InputMultiPath, OutputMultiPath)
>>>>>>> 0f9a620b

from scipy.ndimage.interpolation import map_coordinates

have_nipy = True
try:
    package_check('nipy')
except Exception as e:
    have_nipy = False
else:
    import nipy
    from nipy import save_image, load_image
    nipy_version = nipy.__version__
    from nipy.algorithms.registration.online_preproc import (
        EPIOnlineRealign, EPIOnlineRealignFilter, resample_mat_shape,
        vertices_normals, NiftiIterator, filenames_to_dicoms)
    from nipy.algorithms.registration.online_dcmstack import DicomStackOnline
    

try:
    package_check('h5py')
except Exception, e:
    warnings.warn('h5py not installed')
else:
    import h5py

try:
    package_check('dcmstack')
except Exception, e:
    warnings.warn('dcmstack not installed')
else:
    from .online_stack import DicomStackOnline, filenames_to_dicoms

<<<<<<< HEAD
from ..base import (TraitedSpec, BaseInterface, traits,
                    BaseInterfaceInputSpec, isdefined, File, Directory,
                    InputMultiPath, OutputMultiPath)
=======
>>>>>>> 0f9a620b

class Info(object):
    """Handle nibabel output type and version information.
"""
    __outputtype = 'NIFTI'
    ftypes = {'NIFTI': '.nii',
              'NIFTI_GZ': '.nii.gz',
              'MGZ':'.mgz'}

    @classmethod
    def outputtype_to_ext(cls, outputtype):
        """Get the file extension for the given output type.

Parameters
----------
outputtype : {'NIFTI', 'NIFTI_GZ'}
String specifying the output type.

Returns
-------
extension : str
The file extension for the output type.
"""

        try:
            return cls.ftypes[outputtype]
        except KeyError:
            msg = 'Invalid NIBABELOUTPUTTYPE: ', outputtype
            raise KeyError(msg)

    @classmethod
    def outputtype(cls):
        return cls.__outputtype


class ComputeMaskInputSpec(BaseInterfaceInputSpec):
    mean_volume = File(exists=True, mandatory=True,
                       desc="mean EPI image, used to compute the threshold for the mask")
    reference_volume = File(exists=True,
                            desc=("reference volume used to compute the mask. "
                                  "If none is give, the mean volume is used."))
    m = traits.Float(desc="lower fraction of the histogram to be discarded")
    M = traits.Float(desc="upper fraction of the histogram to be discarded")
    cc = traits.Bool(desc="Keep only the largest connected component")

class ComputeMaskOutputSpec(TraitedSpec):
    brain_mask = File(exists=True)


class ComputeMask(BaseInterface):
    input_spec = ComputeMaskInputSpec
    output_spec = ComputeMaskOutputSpec

    def _run_interface(self, runtime):
        from nipy.labs.mask import compute_mask
        args = {}
        for key in [k for k, _ in list(self.inputs.items())
                    if k not in BaseInterfaceInputSpec().trait_names()]:
            value = getattr(self.inputs, key)
            if isdefined(value):
                if key in ['mean_volume', 'reference_volume']:
                    nii = nb.load(value)
                    value = nii.get_data()
                args[key] = value

        brain_mask = compute_mask(**args)
        _, name, ext = split_filename(self.inputs.mean_volume)
        self._brain_mask_path = os.path.abspath("%s_mask.%s" % (name, ext))
        nb.save(nb.Nifti1Image(brain_mask.astype(np.uint8), nii.affine),
                self._brain_mask_path)

        return runtime

    def _list_outputs(self):
        outputs = self._outputs().get()
        outputs["brain_mask"] = self._brain_mask_path
        return outputs


class FmriRealign4dInputSpec(BaseInterfaceInputSpec):

    in_file = InputMultiPath(File(exists=True),
                             mandatory=True,
                             desc="File to realign")
    tr = traits.Float(desc="TR in seconds",
                      mandatory=True)
    slice_order = traits.List(traits.Int(),
                              desc=('0 based slice order. This would be equivalent to entering'
                                    'np.argsort(spm_slice_order) for this field. This effects'
                                    'interleaved acquisition. This field will be deprecated in'
                                    'future Nipy releases and be replaced by actual slice'
                                    'acquisition times.'),
                              requires=["time_interp"])
    tr_slices = traits.Float(desc="TR slices", requires=['time_interp'])
    start = traits.Float(0.0, usedefault=True,
                         desc="time offset into TR to align slices to")
    time_interp = traits.Enum(True, requires=["slice_order"],
                              desc="Assume smooth changes across time e.g.,\
                     fmri series. If you don't want slice timing \
                     correction set this to undefined")
    loops = InputMultiPath([5], traits.Int, usedefault=True,
                           desc="loops within each run")
    between_loops = InputMultiPath([5], traits.Int,
                                   usedefault=True, desc="loops used to \
                                                          realign different \
                                                          runs")
    speedup = InputMultiPath([5], traits.Int,
                             usedefault=True,
                             desc="successive image \
                                  sub-sampling factors \
                                  for acceleration")


class FmriRealign4dOutputSpec(TraitedSpec):

    out_file = OutputMultiPath(File(exists=True),
                               desc="Realigned files")
    par_file = OutputMultiPath(File(exists=True),
                               desc="Motion parameter files")


class FmriRealign4d(BaseInterface):
    """Simultaneous motion and slice timing correction algorithm

    This interface wraps nipy's FmriRealign4d algorithm [1]_.

    Examples
    --------
    >>> from nipype.interfaces.nipy.preprocess import FmriRealign4d
    >>> realigner = FmriRealign4d()
    >>> realigner.inputs.in_file = ['functional.nii']
    >>> realigner.inputs.tr = 2
    >>> realigner.inputs.slice_order = list(range(0,67))
    >>> res = realigner.run() # doctest: +SKIP

    References
    ----------
    .. [1] Roche A. A four-dimensional registration algorithm with \
       application to joint correction of motion and slice timing \
       in fMRI. IEEE Trans Med Imaging. 2011 Aug;30(8):1546-54. DOI_.

    .. _DOI: http://dx.doi.org/10.1109/TMI.2011.2131152

    """

    input_spec = FmriRealign4dInputSpec
    output_spec = FmriRealign4dOutputSpec
    keywords = ['slice timing', 'motion correction']

    def __init__(self, **inputs):
        DeprecationWarning(('Will be deprecated in release 0.13. Please use'
                            'SpaceTimeRealigner'))
        BaseInterface.__init__(self, **inputs)

    def _run_interface(self, runtime):
        from nipy.algorithms.registration import FmriRealign4d as FR4d
        all_ims = [load_image(fname) for fname in self.inputs.in_file]

        if not isdefined(self.inputs.tr_slices):
            TR_slices = None
        else:
            TR_slices = self.inputs.tr_slices

        R = FR4d(all_ims, tr=self.inputs.tr,
                 slice_order=self.inputs.slice_order,
                 tr_slices=TR_slices,
                 time_interp=self.inputs.time_interp,
                 start=self.inputs.start)

        R.estimate(loops=list(self.inputs.loops),
                   between_loops=list(self.inputs.between_loops),
                   speedup=list(self.inputs.speedup))

        corr_run = R.resample()
        self._out_file_path = []
        self._par_file_path = []

        for j, corr in enumerate(corr_run):
            self._out_file_path.append(os.path.abspath('corr_%s.nii.gz' %
                                                       (split_filename(self.inputs.in_file[j])[1])))
            save_image(corr, self._out_file_path[j])

            self._par_file_path.append(os.path.abspath('%s.par' %
                                                       (os.path.split(self.inputs.in_file[j])[1])))
            mfile = open(self._par_file_path[j], 'w')
            motion = R._transforms[j]
            # nipy does not encode euler angles. return in original form of
            # translation followed by rotation vector see:
            # http://en.wikipedia.org/wiki/Rodrigues'_rotation_formula
            for i, mo in enumerate(motion):
                params = ['%.10f' % item for item in np.hstack((mo.translation,
                                                                mo.rotation))]
                string = ' '.join(params) + '\n'
                mfile.write(string)
            mfile.close()

        return runtime

    def _list_outputs(self):
        outputs = self._outputs().get()
        outputs['out_file'] = self._out_file_path
        outputs['par_file'] = self._par_file_path
        return outputs


class SpaceTimeRealignerInputSpec(BaseInterfaceInputSpec):

    in_file = InputMultiPath(File(exists=True),
                             mandatory=True, min_ver='0.4.0.dev',
                             desc="File to realign")
    tr = traits.Float(desc="TR in seconds", requires=['slice_times'])
    slice_times = traits.Either(traits.List(traits.Float()),
                                traits.Enum('asc_alt_2', 'asc_alt_2_1',
                                            'asc_alt_half', 'asc_alt_siemens',
                                            'ascending', 'desc_alt_2',
                                            'desc_alt_half', 'descending'),
                                desc=('Actual slice acquisition times.'))
    slice_info = traits.Either(traits.Int,
                               traits.List(min_len=2, max_len=2),
                               desc=('Single integer or length 2 sequence '
                                     'If int, the axis in `images` that is the '
                                     'slice axis.  In a 4D image, this will '
                                     'often be axis = 2.  If a 2 sequence, then'
                                     ' elements are ``(slice_axis, '
                                     'slice_direction)``, where ``slice_axis`` '
                                     'is the slice axis in the image as above, '
                                     'and ``slice_direction`` is 1 if the '
                                     'slices were acquired slice 0 first, slice'
                                     ' -1 last, or -1 if acquired slice -1 '
                                     'first, slice 0 last.  If `slice_info` is '
                                     'an int, assume '
                                     '``slice_direction`` == 1.'),
                               requires=['slice_times'],
                               )


class SpaceTimeRealignerOutputSpec(TraitedSpec):
    out_file = OutputMultiPath(File(exists=True),
                               desc="Realigned files")
    par_file = OutputMultiPath(File(exists=True),
                               desc=("Motion parameter files. Angles are not "
                                     "euler angles"))


class SpaceTimeRealigner(BaseInterface):
    """Simultaneous motion and slice timing correction algorithm

    If slice_times is not specified, this algorithm performs spatial motion
    correction

    This interface wraps nipy's SpaceTimeRealign algorithm [Roche2011]_ or simply the
    SpatialRealign algorithm when timing info is not provided.

    Examples
    --------
    >>> from nipype.interfaces.nipy import SpaceTimeRealigner
    >>> #Run spatial realignment only
    >>> realigner = SpaceTimeRealigner()
    >>> realigner.inputs.in_file = ['functional.nii']
    >>> res = realigner.run() # doctest: +SKIP

    >>> realigner = SpaceTimeRealigner()
    >>> realigner.inputs.in_file = ['functional.nii']
    >>> realigner.inputs.tr = 2
    >>> realigner.inputs.slice_times = list(range(0, 3, 67))
    >>> realigner.inputs.slice_info = 2
    >>> res = realigner.run() # doctest: +SKIP


    References
    ----------
    .. [Roche2011] Roche A. A four-dimensional registration algorithm with \
       application to joint correction of motion and slice timing \
       in fMRI. IEEE Trans Med Imaging. 2011 Aug;30(8):1546-54. DOI_.

    .. _DOI: http://dx.doi.org/10.1109/TMI.2011.2131152

    """

    input_spec = SpaceTimeRealignerInputSpec
    output_spec = SpaceTimeRealignerOutputSpec
    keywords = ['slice timing', 'motion correction']

    @property
    def version(self):
        return nipy_version

    def _run_interface(self, runtime):
        all_ims = [load_image(fname) for fname in self.inputs.in_file]

        if not isdefined(self.inputs.slice_times):
            from nipy.algorithms.registration.groupwise_registration import \
                SpaceRealign
            R = SpaceRealign(all_ims)
        else:
            from nipy.algorithms.registration import SpaceTimeRealign
            R = SpaceTimeRealign(all_ims,
                                 tr=self.inputs.tr,
                                 slice_times=self.inputs.slice_times,
                                 slice_info=self.inputs.slice_info,
                                 )

        R.estimate(refscan=None)

        corr_run = R.resample()
        self._out_file_path = []
        self._par_file_path = []

        for j, corr in enumerate(corr_run):
            self._out_file_path.append(os.path.abspath('corr_%s.nii.gz' %
                                                       (split_filename(self.inputs.in_file[j])[1])))
            save_image(corr, self._out_file_path[j])

            self._par_file_path.append(os.path.abspath('%s.par' %
                                                       (os.path.split(self.inputs.in_file[j])[1])))
            mfile = open(self._par_file_path[j], 'w')
            motion = R._transforms[j]
            # nipy does not encode euler angles. return in original form of
            # translation followed by rotation vector see:
            # http://en.wikipedia.org/wiki/Rodrigues'_rotation_formula
            for i, mo in enumerate(motion):
                params = ['%.10f' % item for item in np.hstack((mo.translation,
                                                                mo.rotation))]
                string = ' '.join(params) + '\n'
                mfile.write(string)
            mfile.close()

        return runtime

    def _list_outputs(self):
        outputs = self._outputs().get()
        outputs['out_file'] = self._out_file_path
        outputs['par_file'] = self._par_file_path
        return outputs


class TrimInputSpec(NipyBaseInterfaceInputSpec):
    in_file = File(
        exists=True, mandatory=True,
        desc="EPI image to trim")
    begin_index = traits.Int(
        0, usedefault=True,
        desc='first volume')
    end_index = traits.Int(
        0, usedefault=True,
        desc='last volume indexed as in python (and 0 for last)')
    out_file = File('%s_trim', desc='output filename',
                    overload_extension=True,
                    name_source='in_file')

class TrimOutputSpec(TraitedSpec):
    out_file = File(exists=True)


class Trim(NipyBaseInterface):
    """ Simple interface to trim a few volumes from a 4d fmri nifti file

    Examples
    --------
    >>> from nipype.interfaces.nipy.preprocess import Trim
    >>> trim = Trim()
    >>> trim.inputs.in_file = 'functional.nii'
    >>> trim.inputs.begin_index = 3 # remove 3 first volumes
    >>> res = trim.run() # doctest: +SKIP

    """

    input_spec = TrimInputSpec
    output_spec = TrimOutputSpec

    def _run_interface(self, runtime):
        nii = nb.load(self.inputs.in_file)
        if self.inputs.end_index == 0:
            s = slice(self.inputs.begin_index, nii.shape[3])
        else:
            s = slice(self.inputs.begin_index, self.inputs.end_index)
        nii2 = nb.Nifti1Image(nii.get_data()[..., s], nii.affine, nii.header)
        nb.save(nii2, out_file)
        return runtime

    def _list_outputs(self):
        outputs = self.output_spec().get()
        outputs['out_file'] = self.inputs.out_file
        if not isdefined(outputs['out_file']):
            outputs['out_file'] = fname_presuffix(
                self.inputs.in_file,
                newpath=os.getcwd(),
                suffix=self.inputs.suffix)
        outputs['out_file'] = os.path.abspath(outputs['out_file'])
        return outputs

class CropInputSpec(NipyBaseInterfaceInputSpec):
    in_file = File(desc='input file', exists=True, mandatory=True,)
    out_file = File('%s_crop', desc='output file',
                    overload_extension=True,
                    name_source='in_file')

    x_min = traits.Int(0, usedefault=True)
    x_max = traits.Either(None,traits.Int, usedefault=True)
    y_min = traits.Int(0, usedefault=True)
    y_max = traits.Either(None,traits.Int, usedefault=True)
    z_min = traits.Int(0, usedefault=True)
    z_max = traits.Either(None,traits.Int, usedefault=True)

    padding = traits.Int(0,usedefault=True,
                         desc='add n voxels of padding in each direction',)

class CropOutputSpec(TraitedSpec):
    out_file = File(desc='output file')

class Crop(NipyBaseInterface):
    """ Simple interface to crop a volume using voxel space
    contrary to afni.Autobox or afni.Resample this keep the oblique matrices

    Examples
    --------
    >>> from nipype.interfaces.nipy.preprocess import Crop
    >>> crop = Crop(x_min=10,x_max=-10)
    >>> crop.inputs.in_file = 'anatomical.nii'
    >>> res = crop.run() # doctest: +SKIP

    """
    
    input_spec = CropInputSpec
    output_spec = CropOutputSpec
    
    def _run_interface(self, runtime):
        in_file = nb.load(self.inputs.in_file)
        mat = in_file.get_affine().copy()
        pad = self.inputs.padding
        x_max,y_max,z_max=self.inputs.x_max,self.inputs.y_max,self.inputs.z_max
        if pad!=0:
            if x_max > 0: x_max = min(x_max+pad,in_file.shape[0]-1)
            else : x_max = min(x_max+pad,0)
            if x_max == 0 : x_max = None
            if y_max > 0: y_max = min(y_max+pad,in_file.shape[1]-1)
            else : y_max = min(y_max+pad,0)
            if y_max == 0 : y_max = None
            if z_max > 0: z_max = min(z_max+pad,in_file.shape[2]-1)
            else : z_max = min(z_max+pad,0)
            if z_max == 0 : z_max = None
        slices = [slice(max(self.inputs.x_min-pad,0),x_max),
                  slice(max(self.inputs.y_min-pad,0),y_max),
                  slice(max(self.inputs.z_min-pad,0),z_max),]
        data = in_file.get_data()[slices]
        orig_coords = mat.dot([s.start for s in slices]+[1]).ravel()[:3]
        mat[:3,3] = orig_coords
        out_file = nb.Nifti1Image(data,mat)
        out_file.set_data_dtype(in_file.get_data_dtype())
        out_filename = self._list_outputs()['out_file']
        nb.save(out_file,out_filename)
        return runtime    

class OnlinePreprocInputSpecBase(NipyBaseInterfaceInputSpec):
    dicom_files = traits.Either(
        InputMultiPath(File(exists=True)),
        InputMultiPath(Directory(exists=True)),
        InputMultiPath(traits.Str()), #allow glob file pattern
        mandatory=True,
        xor=['nifti_file'])
    
    nifti_file = File(exists=True,
                       mandatory=True,
                       xor=['dicom_files'])

    # Fieldmap parameters
    fieldmap = File(
        desc = 'precomputed fieldmap coregistered with reference space')
    fieldmap_reg = File(
        desc = 'fieldmap coregistration matrix')
    
    # space definition
    mask = File(
        mandatory = True,
        exists = True,
        desc='a mask in reference space')
    
    #EPI parameters
    phase_encoding_dir = traits.Range(-3,3, desc='phase encoding direction')
    repetition_time = traits.Float(desc='TR in secs.')
#    slice_repetition_time = traits.Float(desc='slice TR in secs'
    echo_time = traits.Float(desc='TE in secs.')
    echo_spacing = traits.Float(desc='effective echo spacing in secs.')
    slice_order = traits.List(traits.Int(), desc='slice order'),
    interleaved = traits.Int(),
    slice_trigger_times = traits.List(traits.Float()),
    slice_thickness = traits.Float(),
    slice_axis = traits.Range(0,2),


class OnlinePreprocBase(NipyBaseInterface):
    def _list_files(self):
        # list files depending on input type
        df = filename_to_list(self.inputs.dicom_files)
        self.dicom_files = []
        for p in df:
            if os.path.isfile(p):
                self.dicom_files.append(p)
            elif os.path.isdir(p):
                self.dicom_files.extend(sorted(glob.glob(
                        os.path.join(p,'*.dcm'))))
            elif isinstance(p,str):
                self.dicom_files.extend(sorted(glob.glob(p)))

    def _init_stack(self):
        if isdefined(self.inputs.dicom_files):
            self._list_files()
            stack = DicomStackOnline()
            stack.set_source(filenames_to_dicoms(self.dicom_files))
            stack._init_dataset()
        elif isdefined(self.inputs.nifti_file):
            stack = NiftiIterator(nb.load(self.inputs.nifti_file))
        return stack

    def _load_fieldmap(self):
        fmap, fmap_reg = None, None
        if isdefined(self.inputs.fieldmap):
            fmap = nb.load(self.inputs.fieldmap)
            fmap_reg = np.eye(4)
            if isdefined(self.inputs.fieldmap_reg):
                fmap_reg[:] = np.loadtxt(self.inputs.fieldmap_reg)        
        return fmap, fmap_reg

    def _gen_fname(self):
        if hasattr(self,'_fname'):
            return self._fname
        if isdefined(self.inputs.nifti_file):
            fname = fname_presuffix(self.inputs.nifti_file, suffix='_mc',
                                    newpath=os.getcwd())
            self._fname = self._overload_extension(fname)
            return self._fname
        if hasattr(self,'dicom_files') and\
                isdefined(self.inputs.out_file_format):
            keys = re.findall('\%\((\w*)\)', self.inputs.out_file_format)
            dic = dicom.read_file(self.dicom_files[0])
            values = dict([(k,dic.get(k,'')) for k in keys])
            fname_base = str(self.inputs.out_file_format % values)
            
            self._fname = self._overload_extension(os.path.abspath(fname_base))
            del dic
            return self._fname
        return

    def _overload_extension(self, value):
        path, base, ext = split_filename(value)
        if ext not in Info.ftypes.values():
            return value
        return os.path.join(path, base + Info.outputtype_to_ext(
                self.inputs.outputtype))

class SurfaceResamplingBaseInputSpec(BaseInterfaceInputSpec):

    out_file_format = traits.Str(
        mandatory=True,
        desc='format with placeholder for output filename based on dicom')

    # resampling objects
    resample_surfaces = traits.List(
        traits.Tuple(
            traits.Str,
            traits.Either(
                File(exists=True),
                traits.Tuple(
                    File(exists=True),
                    File(exists=True)))),
        desc='freesurfer surface files from which signal to be extracted')
    middle_surface_position = traits.Float(
        .5, usedefault=True,
        desc='distance from inner to outer surface in ratio of thickness')

    resample_rois = traits.List(
        traits.Tuple(
            traits.Str, 
            File(exists=True), 
            File(exists=True)),
        desc = 'list of rois NIFTI files from which to extract signal and labels file')
    
    store_coords = traits.Bool(
        True, usedefault=True,
        desc='store surface and ROIs coordinates in output')

    # space definition
    surfaces_volume_reference = traits.File(
        mandatory = True,
        exists = True,
        desc='a volume defining space of surfaces')

    # output
    resampled_first_frame = traits.File(
        desc = 'output first frame resampled and undistorted in reference space for visual registration check')

class SurfaceResamplingBaseOutputSpec(TraitedSpec):
    out_file = File(desc='resampled filtered timeseries')
    resampled_first_frame = File(desc='resampled first frame in reference space')
    mask = File(desc='resampled mask in the same space as resampled_first_frame')

class SurfaceResamplingBase(NipyBaseInterface):

    ras2vox = np.array([[-1,0,0,128],[0,0,-1,128],[0,1,0,128],[0,0,0,1]])

    def load_gii_fs(self,sfilename):
        if split_filename(sfilename)[-1] == '.gii':
            sfile = gii.read(sfilename)
            return sfile.darrays[0].data, sfile.darrays[1].data
        else:
            surf_ref = nb.load(self.inputs.surfaces_volume_reference)
            surf2world = surf_ref.get_affine().dot(SurfaceResamplingBase.ras2vox)
            verts, tris = nb.freesurfer.read_geometry(sfilename)
            verts[:] = nb.affines.apply_affine(surf2world, verts)
        return verts, tris

    def _init_ts_file(self):
        out_file = h5py.File(self._list_outputs()['out_file'])
        
        surfaces = []
        rois = []        

        structs = out_file.create_group('STRUCTURES')
        coords = out_file.create_dataset('COORDINATES',
                                         (0,3),maxshape = (None,3),
                                         dtype = np.float)
        
        if isdefined(self.inputs.resample_surfaces):
            for surf_name, surf_file in self.inputs.resample_surfaces:
                surf_group = structs.create_group(surf_name)
                surf_group.attrs['ModelType'] = 'SURFACE'
                surf_group.attrs['SurfaceFile'] = surf_file
                if isinstance(surf_file, tuple):
                    verts, tris = self.load_gii_fs(surf_file[0])
                    verts*=(1-self.inputs.middle_surface_position)
                    verts2, _ =  self.load_gii_fs(surf_file[1])
                    verts += verts2*self.inputs.middle_surface_position
                    del verts2
                else:
                    verts, tris = self.load_gii_fs(surf_file)
                ofst = coords.shape[0]
                count = verts.shape[0]
                coords.resize((ofst+count,3))
                coords[ofst:ofst+count] = verts
                surf_group.attrs['IndexOffset'] = ofst
                surf_group.attrs['IndexCount'] = count
                surf_group.attrs['COORDINATES'] = coords.regionref[ofst:ofst+count]
                surf_group.create_dataset('TRIANGLES', data=tris)
                del verts, tris


        if isdefined(self.inputs.resample_rois):
            for roiset_name,roiset_file,roiset_labels in self.inputs.resample_rois:
                roiset = np.loadtxt(
                    roiset_labels, dtype=np.object,
                    converters = {0:int,1:str})
                roiset_labels = dict((k,l) for k,l in roiset)
                rois_group = structs.create_group(roiset_name)
                rois_group.attrs['ModelType'] = 'VOXELS'
                rois_group.attrs['ROIsFile'] = roiset_file

                nvoxs = 0
                counts = dict()

                if nb.filename_parser.splitext_addext(roiset_file, ('.gz', '.bz2'))[1] in nb.ext_map:
                    voxs = []
                    rois_nii = nb.load(roiset_file)
                    rois_data = rois_nii.get_data()
                    for k in roiset[:,0]:
                        roi_mask = rois_data==k
                        counts[k] = np.count_nonzero(roi_mask)
                        nvoxs += counts[k]
                        voxs.append(np.argwhere(roi_mask))
                    voxs = np.vstack(voxs)
                    crds = nb.affines.apply_affine(rois_nii.get_affine(), voxs)
                    del rois_nii, rois_data
                else:
                    rois_txt = np.loadtxt(roiset_file,delimiter=',',skiprows=1)
                    crds = []
                    voxs = []
                    for k in roiset[:,0]:
                        roi_mask = rois_txt[:,-1] == k
                        counts[k] = np.count_nonzero(roi_mask)
                        nvoxs += counts[k]
                        crds.append(rois_txt[roi_mask,:3])
                        voxs.append(rois_txt[roi_mask,3:6].astype(np.int))
                    del rois_txt
                    voxs = np.vstack(voxs)
                    crds = np.vstack(crds)
                    
                # this allows using ROIs in different sampling
                ofst = coords.shape[0]
                coords.resize((ofst+nvoxs,3))
                coords[ofst:ofst+nvoxs] = crds
                voxel_indices = rois_group.create_dataset('INDICES',data=voxs)
                rois = rois_group.create_dataset(
                    'ROIS',(len(counts),),dtype=np.dtype(
                        [('name', 'S200'),('label',np.int),
                         ('IndexOffset', np.int),('IndexCount', np.int),
                         #('ref', h5py.special_dtype(ref=h5py.RegionReference))
                         ]))
                for i,roi in enumerate(counts.items()):
                    roi_idx, roi_count = roi
                    label = roiset_labels[roi_idx]
                    rois[i] = (label[:200],roi_idx,ofst,roi_count,)
                    #                           coords.regionref[ofst:ofst+roi_count])
                    ofst += roi_count
                del voxs, crds
        return out_file

    def resampler(self, iterator, out_file, dataset_path='FMRI/DATA'):
        coords = np.asarray(out_file['COORDINATES'])
        nsamples = coords.shape[0]

        nslabs = len(self.stack._slabs)
        if isinstance(self.stack, NiftiIterator):
            nvols = self.stack.nframes
        elif self.stack._nframes_per_dicom == 1:
            nvols = len(self.dicom_files)
        elif self.stack._nframes_per_dicom == 0:
            nvols = int(len(self.dicom_files)/self.stack.nslices)
        else:
            nvols = 1

        if nsamples>0:
            rdata = out_file.create_dataset(
                dataset_path, dtype=np.float32,
                shape=(nsamples,nvols), maxshape=(nsamples,None))

        self.slabs = []
        self.slabs_data = []
        tmp = np.empty(nsamples)
        resampled_first_frame_exported = False
        for fr, slab, reg, data in iterator:
            self.slabs.append((fr,slab,reg))
            self.slabs_data.append(data)

            if len(self.slabs)%nslabs is 0:
                tmp_slabs = [s for s in self.slabs if s[0]==fr]
                if nsamples > 0:
                    self.algo.scatter_resample(
                        self.slabs_data, tmp,
                        [s[1] for s in tmp_slabs] ,
                        [s[2] for s in tmp_slabs],
                        coords, mask=True)
                    rdata[:,fr] = tmp
                    if rdata.shape[-1] < fr:
                        rdata.resize((nsamples,fr))
                if fr<1 and isdefined(self.inputs.resampled_first_frame) and not resampled_first_frame_exported:
                    print 'resampling first frame'
                    mask = nb.load(self.inputs.mask)
                    mask_data = mask.get_data()>0
                    f1 = np.zeros(mask.shape)
                    tmp_f1 = np.empty(np.count_nonzero(mask_data))
                    vol_coords = nb.affines.apply_affine(
                        mask.get_affine(),
                        np.rollaxis(np.mgrid[[slice(0,d) for d in f1.shape]],0,4)[mask_data])
                    self.algo.scatter_resample(
                        self.slabs_data, tmp_f1,
                        [s[1] for s in tmp_slabs],
                        [s[2] for s in tmp_slabs],
                        vol_coords, mask=True)
                    f1[mask_data] = tmp_f1
                    outputs = self._list_outputs()
                    nb.save(nb.Nifti1Image(f1.astype(np.float32),
                                           mask.get_affine()),
                            outputs['resampled_first_frame'])
                    del vol_coords, f1
                    ornt_trsfrm = nb.orientations.ornt_transform(
                        nb.orientations.io_orientation(self.stack._affine),
                        nb.orientations.io_orientation(mask.get_affine())
                        ).astype(np.int)
                    voxel_size = self.stack._voxel_size[ornt_trsfrm[:,0]]
                    mat, shape = resample_mat_shape(
                        mask.get_affine(), mask.shape, voxel_size)
                    vol_coords = nb.affines.apply_affine(
                        np.linalg.inv(mask.get_affine()).dot(mat),
                        np.rollaxis(np.mgrid[[slice(0,d) for d in shape]],0,4))
                    resam_mask = map_coordinates(
                        mask.get_data(), vol_coords.reshape(-1,3).T,
                        order=0).reshape(shape)
                    nb.save(nb.Nifti1Image(resam_mask.astype(np.uint8), mat),
                            outputs['mask'])
                    resampled_first_frame_exported = True
                    del vol_coords, resam_mask
                del self.slabs_data
                self.slabs_data = []        
            yield fr, slab, reg, data

    def _list_outputs(self):
        outputs = self.output_spec().get()
        outputs['out_file'] = os.path.abspath(self._gen_fname())
        if isdefined(self.inputs.resampled_first_frame):
            outputs['resampled_first_frame'] = os.path.abspath(
                self.inputs.resampled_first_frame)
            outputs['mask'] = os.path.abspath(
                fname_presuffix(self.inputs.resampled_first_frame,
                                suffix='_mask'))
        return outputs

class SurfaceResamplingInputSpec(SurfaceResamplingBaseInputSpec,
                                 OnlinePreprocInputSpecBase):
    motion = File(
        exists=True,
        mandatory=True,
        desc='the estimated motion')

class SurfaceResamplingOutputSpec(SurfaceResamplingBaseOutputSpec):
    pass

class SurfaceResampling(SurfaceResamplingBase, 
                        OnlinePreprocBase):
    input_spec = SurfaceResamplingInputSpec
    output_spec = SurfaceResamplingOutputSpec
    
    def _run_interface(self,runtime):

        self.stack = self._init_stack()
        try:
            out_file =  self._init_ts_file()
            coords = out_file['COORDINATES']
        
            fmri_group = out_file.create_group('FMRI')

            from nipy.algorithms.registration.affine import to_matrix44
            motion = np.load(self.inputs.motion)
            fmap, fmap_reg = self._load_fieldmap()
            mask = nb.load(self.inputs.mask)
            mask_data = mask.get_data()>0
            
            from itertools import izip
            def iter_affreg(it, motion):
                for n, m in izip(it, motion):
                    fr, slab, aff, tt, data = n
                    yield fr, slab, m, data
                                   
            stack_it = iter_affreg(self.stack.iter_slabs(), motion)


            noise_filter = EPIOnlineRealignFilter(
                fieldmap = fmap, fieldmap_reg = fmap_reg,
                mask = mask,
                phase_encoding_dir = self.inputs.phase_encoding_dir,
                echo_time = self.inputs.echo_time,
                echo_spacing = self.inputs.echo_spacing,
                slice_thickness = self.inputs.slice_thickness)

            self.algo = noise_filter

            for fr, slab, reg, data in self.resampler(stack_it, out_file, 'FMRI/DATA'):
                print fr, slab

            dcm = dicom.read_file(self.dicom_files[0])
            out_file['FMRI/DATA'].attrs['scan_time'] = dcm.AcquisitionTime
            out_file['FMRI/DATA'].attrs['scan_date'] = dcm.AcquisitionDate
            del dcm
            
        finally:
            print 'closing file'
            if 'out_file' in locals():
                out_file.close()

        del self.stack, noise_filter        
        return runtime


class OnlinePreprocessingInputSpec(OnlinePreprocInputSpecBase,
                                   SurfaceResamplingBaseInputSpec):

    #realign parameters
    init_center_of_mass = traits.Bool(
        desc='initialize aligning center of mass of ref mask and first frame')
    reference_boundary = traits.File(
        mandatory = True,
        exists = True,
        desc='the surface used for realignment')
    boundary_sampling_distance = traits.Float(
        1.5, usedefault = True,
        desc='distance from reference boundary in mm.')
    boundary_gradient_factor = traits.Float(
        1,usedefault=True,
        desc = 'scaling of LoG values')
    boundary_gradient_offset = traits.Float(
        0,usedefault=True,
        desc = 'offset of LoG values')

    nsamples_per_slab = traits.Int(
        1000, usedefault=True,
        desc='number of samples to use during optimization of a slab')
    min_nsamples_per_slab = traits.Int(
        100, usedefault=True,
        desc='min number of samples to perform a slab realignment')
    # optimizer
    optimization_ftol = traits.Float(
        1e-5, usedefault=True,
        desc='tolerance of optimizer for convergence')
    optimization_xtol = traits.Float(
        1e-5, usedefault=True,
        desc='tolerance of optimizer for convergence')
    optimization_gtol = traits.Float(
        1e-5, usedefault=True,
        desc='gradient tolerance of optimizer for convergence')

    init_reg = File(
        desc = 'coarse init epi to t1 registration matrix')

    # iekf parameters
    
    iekf_jacobian_epsilon = traits.Float(
        1e-6, usedefault=True,
        desc = 'the delta to use to compute jacobian')
    iekf_convergence = traits.Float(
        1e-5, usedefault=True,
        desc = 'convergence threshold for iekf')
    iekf_max_iter = traits.Int(
        8, usedefault=True,
        desc = 'maximum number of iteration per slab for iekf')
    iekf_observation_var = traits.Float(
        1e4, usedefault=True,
        desc = 'iekf observation variance, covariance omitted for white noise')
    iekf_transition_cov = traits.Float(
        1e-2, usedefault=True,
        desc = 'iekf transition (co)variance, initialized with 0 covariance (ie. independence)')

class OnlinePreprocessingOutputSpec(SurfaceResamplingBaseOutputSpec):
    motion = File()
    motion_params = File()
    slabs = File()
    
class OnlinePreprocessing(OnlinePreprocBase, SurfaceResamplingBase):

    input_spec = OnlinePreprocessingInputSpec
    output_spec = OnlinePreprocessingOutputSpec


    """
    TODO : 
    - encode surfaces and ROIs differently
    - store dicom metadata (TR,TE,...)
    """

    def _run_interface(self,runtime):

        self.stack = self._init_stack()

        
        try:
            out_file = self._init_ts_file()
        
            fmri_group = out_file.create_group('FMRI')
            #fmri_group.attrs['RepetitionTime'] = self.inputs.tr
            
            surf_ref = nb.load(self.inputs.surfaces_volume_reference)
            surf2world = surf_ref.get_affine().dot(SurfaceResamplingBase.ras2vox)
            boundary_surf = nb.freesurfer.read_geometry(
                self.inputs.reference_boundary)
            boundary_surf[0][:] = nb.affines.apply_affine(surf2world,
                                                          boundary_surf[0])
            normals = vertices_normals(boundary_surf[0],boundary_surf[1])
            fmap, fmap_reg = self._load_fieldmap()

            mask = nb.load(self.inputs.mask)
            mask_data = mask.get_data()>0
            init_reg = None
            if isdefined(self.inputs.init_reg):
                init_reg = np.loadtxt(self.inputs.init_reg)
            elif self.inputs.init_center_of_mass:
                init_reg = 'auto'

            realigner = EPIOnlineRealign(
                boundary_surf[0], normals,
                fieldmap = fmap, 
                fieldmap_reg=fmap_reg,
                init_reg = init_reg,
                mask = mask,
                phase_encoding_dir = self.inputs.phase_encoding_dir,
                echo_time = self.inputs.echo_time,
                echo_spacing = self.inputs.echo_spacing,
                nsamples_per_slab = self.inputs.nsamples_per_slab,
                ftol = self.inputs.optimization_ftol,
                xtol = self.inputs.optimization_xtol,
                gtol = self.inputs.optimization_gtol,
                slice_thickness = self.inputs.slice_thickness,
                iekf_jacobian_epsilon = self.inputs.iekf_jacobian_epsilon,
                iekf_convergence = self.inputs.iekf_convergence,
                iekf_max_iter = self.inputs.iekf_max_iter,
                iekf_observation_var = self.inputs.iekf_observation_var,
                iekf_transition_cov = self.inputs.iekf_transition_cov)
        
            self.algo=realigner
            
            for fr, slab, reg, data in self.resampler(
                    realigner.process(self.stack, yield_raw=True),out_file, 'FMRI/DATA'):
                print 'frame %d, slab %s'% (fr,slab)

        finally:
            if 'out_file' in locals():
                out_file.close()

        dcm = dicom.read_file(self.dicom_files[0])
        out_file['FMRI/DATA'].attrs['scan_time'] = dcm.AcquisitionTime
        out_file['FMRI/DATA'].attrs['scan_date'] = dcm.AcquisitionDate
        del dcm
        outputs = self._list_outputs()
#        out_file.close()
        motion = np.asarray([s[2] for s in self.slabs])
        slabs = np.array([[s[0]]+s[1] for s in self.slabs])
        np.savetxt(outputs['slabs'], slabs, '%d')
        np.save(outputs['motion'], motion)
        motion_params = np.array([realigner.affine_class(m)._vec12[:6] for m in motion])
        np.savetxt(outputs['motion_params'], motion_params)
        
        del self.stack, realigner, surf_ref
        
        return runtime

    def _list_outputs(self):
        outputs = SurfaceResamplingBase._list_outputs(self)
        outputs['slabs'] = os.path.abspath('./slabs.txt')
        outputs['motion'] = os.path.abspath('./motion.npy')
        outputs['motion_params'] = os.path.abspath('./motion.txt')
        return outputs

class OnlineFilterInputSpec(OnlinePreprocInputSpecBase,
                            SurfaceResamplingBaseInputSpec):
    motion = File(
        exists=True,
        mandatory=True,
        desc='the estimated motion')
    partial_volume_maps = InputMultiPath(
        File(exists=True),
        desc='partial volumes maps to regress out')
    white_matter_index = traits.Int(
        mandatory=True,
        desc='the index of the white matter pve maps used to estimate the bias')
    
class OnlineFilterOutputSpec(SurfaceResamplingOutputSpec):    
    nifti_out = File(exists=True,
                     desc='at some point we might outputs also 4d nifti corrected for checking')
    
class OnlineFilter(SurfaceResamplingBase, OnlinePreprocBase):

    input_spec = OnlineFilterInputSpec
    output_spec = OnlineFilterOutputSpec
    
    def _run_interface(self,runtime):

        self.stack = self._init_stack()
        try:
            out_file =  self._init_ts_file()
            coords = out_file['COORDINATES']
        
            fmri_group = out_file.create_group('FMRI')

            from nipy.algorithms.registration.affine import to_matrix44
            motion = np.load(self.inputs.motion)
            fmap, fmap_reg = self._load_fieldmap()
            mask = nb.load(self.inputs.mask)
            mask_data = mask.get_data()>0
            
            from itertools import izip
            def iter_affreg(it, motion):
                for n, m in izip(it, motion):
                    fr, slab, aff, tt, data = n
                    yield fr, slab, m, data
                       
            stack_it = iter_affreg(self.stack.iter_slabs(), motion)

            if isdefined(self.inputs.partial_volume_maps):
                pvmaps = [nb.load(f) for f in self.inputs.partial_volume_maps]
                pvmaps = nb.Nifti1Image(
                    np.concatenate([m.get_data().reshape((m.shape+(1,)[:4])) for m in pvmaps],3),
                    pvmaps[0].get_affine())
        
            noise_filter = EPIOnlineRealignFilter(
                fieldmap = fmap, fieldmap_reg = fmap_reg,
                mask = mask,
                phase_encoding_dir = self.inputs.phase_encoding_dir,
                echo_time = self.inputs.echo_time,
                echo_spacing = self.inputs.echo_spacing,
                slice_thickness = self.inputs.slice_thickness)

            self.algo = noise_filter
            for fr, slab, reg, data in self.resampler(
                    noise_filter.correct(
                        stack_it, pvmaps, self.stack._shape[:3],
                        white_idx=self.inputs.white_matter_index),
                    out_file, 'FMRI/DATA'):
                print 'frame %d, slab %s'% (fr,slab)

        finally:
            print 'closing file'
            if 'out_file' in locals():
                out_file.close()

        del self.stack, noise_filter        
        return runtime

class OnlineResample4DInputSpec(OnlinePreprocInputSpecBase):

    slabs = File(
        exists=True,
        mandatory=True,
        desc='slabs on which motion was estimated')

    motion = File(
        exists=True,
        mandatory=True,
        desc='the estimated motion')

    reference = File(
        exists=True,
        mandatory=True,
        desc='volume describing the space in which to resample')

    voxel_size = traits.Tuple(
        *([traits.Float()]*3),
        desc='size of the output voxels')
    
    outputtype = traits.Enum('NIFTI', Info.ftypes.keys(), usedefault=True,
                             desc='DCMStack output filetype')

class OnlineResample4DOutputSpec(TraitedSpec):
    out_file = File(desc='big nifti 4D native space file of timeseries')
    mask = File(desc='brain mask in resample space')
class OnlineResample4D(OnlinePreprocBase):

    input_spec = OnlineResample4DInputSpec
    output_spec = OnlineResample4DOutputSpec

    def _list_outputs(self):
        outputs = self.output_spec().get()
        base_fname = self._gen_fname()
        outputs['out_file'] = os.path.abspath(fname_presuffix(base_fname))
        outputs['mask'] = os.path.abspath(fname_presuffix(base_fname,
                                                          suffix='_mask'))
        return outputs

    def _run_interface(self,runtime):

        stack = self._init_stack()
        if isinstance(stack, DicomStackOnline):
            stack._init_dataset()

        slabs_array = np.loadtxt(self.inputs.slabs,np.int)
        # change to continuous slabs
        slabs_array[1:,1] = np.mod(slabs_array[:-1,3]+1, stack.nslices)
        slabs = [((s[0],s[1]),(s[2],s[3])) for s in slabs_array]

        from nipy.algorithms.registration.affine import to_matrix44
        motion_array = np.loadtxt(self.inputs.motion)
        motion_mats = [to_matrix44(m) for m in motion_array]

        fmap, fmap_reg = None, None
        if isdefined(self.inputs.fieldmap):
            fmap = nb.load(self.inputs.fieldmap)
            fmap_reg = np.eye(4)
            if isdefined(self.inputs.fieldmap_reg):
                fmap_reg[:] = np.loadtxt(self.inputs.fieldmap_reg)
        mask = nb.load(self.inputs.mask)

        algo = EPIOnlineRealignFilter(
            fieldmap = fmap,
            fieldmap_reg = fmap_reg,
            mask = mask,
            slice_order = stack._slice_order,
            phase_encoding_dir = self.inputs.phase_encoding_dir,
            echo_time = self.inputs.echo_time,
            echo_spacing = self.inputs.echo_spacing,
            slice_thickness = self.inputs.slice_thickness)

        voxel_size = self.inputs.voxel_size
        if not isdefined(voxel_size):
            voxel_size = stack._voxel_size
            ornt_trsfrm = nb.orientations.ornt_transform(
                nb.orientations.io_orientation(stack._affine),
                nb.orientations.io_orientation(mask.get_affine())
                ).astype(np.int)
            voxel_size = voxel_size[ornt_trsfrm[:,0]]

        ref = nb.load(self.inputs.reference)
        mat, shape = resample_mat_shape(ref.get_affine(),ref.shape,voxel_size)
        grid = np.rollaxis(np.mgrid[[slice(0,n) for n in shape]],0,4)
        coords = nb.affines.apply_affine(mat, grid)
        del grid
        out = np.empty(shape+(stack.nframes,),dtype=np.float32)
        tmp = np.empty(shape)

        for fr, affine, data in stack.iter_frame():
            print 'resampling frame %d'%fr
            slab_regs = [(slab,m.dot(affine)) \
                            for slab,m in zip(slabs,motion_mats)\
                            if slab[0][0]<=fr and slab[1][0]>=fr]
            print slab_regs
            algo.resample_coords(data, slab_regs, coords, tmp)
            out[...,fr] = tmp
        del tmp
        outputs = self._list_outputs()
        
        nb.save(nb.Nifti1Image(out, mat),outputs['out_file'])
        del out
        resam_mask = map_coordinates(
            mask.get_data(),
            nb.affines.apply_affine(
                np.linalg.inv(mask.get_affine()),coords).reshape(-1,3).T,
            order=0).reshape(shape)
        nb.save(nb.Nifti1Image(resam_mask.astype(np.uint8), mat),
                outputs['mask'])

        del resam_mask, coords
        return runtime
<|MERGE_RESOLUTION|>--- conflicted
+++ resolved
@@ -21,16 +21,11 @@
 import re
 
 from ...utils.misc import package_check
-<<<<<<< HEAD
-from ...utils.filemanip import (
-    split_filename, fname_presuffix, filename_to_list)
-from .base import *
-=======
-from ...utils.filemanip import split_filename, fname_presuffix
+from ...utils.filemanip import split_filename, fname_presuffix, filename_to_list
 from ..base import (TraitedSpec, BaseInterface, traits,
                     BaseInterfaceInputSpec, isdefined, File,
                     InputMultiPath, OutputMultiPath)
->>>>>>> 0f9a620b
+from .base import Info, NipyBaseInterface, NipyBaseInterfaceInputSpec
 
 from scipy.ndimage.interpolation import map_coordinates
 
@@ -62,46 +57,6 @@
     warnings.warn('dcmstack not installed')
 else:
     from .online_stack import DicomStackOnline, filenames_to_dicoms
-
-<<<<<<< HEAD
-from ..base import (TraitedSpec, BaseInterface, traits,
-                    BaseInterfaceInputSpec, isdefined, File, Directory,
-                    InputMultiPath, OutputMultiPath)
-=======
->>>>>>> 0f9a620b
-
-class Info(object):
-    """Handle nibabel output type and version information.
-"""
-    __outputtype = 'NIFTI'
-    ftypes = {'NIFTI': '.nii',
-              'NIFTI_GZ': '.nii.gz',
-              'MGZ':'.mgz'}
-
-    @classmethod
-    def outputtype_to_ext(cls, outputtype):
-        """Get the file extension for the given output type.
-
-Parameters
-----------
-outputtype : {'NIFTI', 'NIFTI_GZ'}
-String specifying the output type.
-
-Returns
--------
-extension : str
-The file extension for the output type.
-"""
-
-        try:
-            return cls.ftypes[outputtype]
-        except KeyError:
-            msg = 'Invalid NIBABELOUTPUTTYPE: ', outputtype
-            raise KeyError(msg)
-
-    @classmethod
-    def outputtype(cls):
-        return cls.__outputtype
 
 
 class ComputeMaskInputSpec(BaseInterfaceInputSpec):
