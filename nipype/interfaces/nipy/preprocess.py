# -*- coding: utf-8 -*-
"""
    Change directory to provide relative paths for doctests
    >>> import os
    >>> filepath = os.path.dirname( os.path.realpath( __file__ ) )
    >>> datadir = os.path.realpath(os.path.join(filepath, '../../testing/data'))
    >>> os.chdir(datadir)

"""
from __future__ import print_function, division, unicode_literals, absolute_import
from builtins import open

import os

import nibabel as nb
import nibabel.gifti as gii
import dicom
import numpy as np

import glob
import re

from ...utils.misc import package_check
<<<<<<< HEAD
from ...utils.filemanip import (
    split_filename, fname_presuffix, filename_to_list)
from .base import *
=======
from ...utils.filemanip import split_filename, fname_presuffix
from ..base import (TraitedSpec, BaseInterface, traits,
                    BaseInterfaceInputSpec, isdefined, File,
                    InputMultiPath, OutputMultiPath)
>>>>>>> 20c40ae8

from scipy.ndimage.interpolation import map_coordinates

have_nipy = True
try:
    package_check('nipy')
except Exception as e:
    have_nipy = False
else:
    import nipy
    from nipy import save_image, load_image
    nipy_version = nipy.__version__
    from nipy.algorithms.registration.online_preproc import (
        EPIOnlineRealign, EPIOnlineRealignFilter, resample_mat_shape,
        surface_to_samples, NiftiIterator)
    

try:
    package_check('h5py')
except Exception, e:
    warnings.warn('h5py not installed')
else:
    import h5py

try:
    package_check('dcmstack')
except Exception, e:
    warnings.warn('dcmstack not installed')
else:
    from .online_stack import DicomStackOnline, filenames_to_dicoms

<<<<<<< HEAD
from ..base import (TraitedSpec, BaseInterface, traits,
                    BaseInterfaceInputSpec, isdefined, File, Directory,
                    InputMultiPath, OutputMultiPath)
=======
>>>>>>> 20c40ae8


class Info(object):
    """Handle nibabel output type and version information.
"""
    __outputtype = 'NIFTI'
    ftypes = {'NIFTI': '.nii',
              'NIFTI_GZ': '.nii.gz',
              'MGZ':'.mgz'}

    @classmethod
    def outputtype_to_ext(cls, outputtype):
        """Get the file extension for the given output type.

Parameters
----------
outputtype : {'NIFTI', 'NIFTI_GZ'}
String specifying the output type.

Returns
-------
extension : str
The file extension for the output type.
"""

        try:
            return cls.ftypes[outputtype]
        except KeyError:
            msg = 'Invalid NIBABELOUTPUTTYPE: ', outputtype
            raise KeyError(msg)

    @classmethod
    def outputtype(cls):
        return cls.__outputtype


class ComputeMaskInputSpec(BaseInterfaceInputSpec):
    mean_volume = File(exists=True, mandatory=True,
                       desc="mean EPI image, used to compute the threshold for the mask")
    reference_volume = File(exists=True,
                            desc=("reference volume used to compute the mask. "
                                  "If none is give, the mean volume is used."))
    m = traits.Float(desc="lower fraction of the histogram to be discarded")
    M = traits.Float(desc="upper fraction of the histogram to be discarded")
    cc = traits.Bool(desc="Keep only the largest connected component")


class ComputeMaskOutputSpec(TraitedSpec):
    brain_mask = File(exists=True)


class ComputeMask(BaseInterface):
    input_spec = ComputeMaskInputSpec
    output_spec = ComputeMaskOutputSpec

    def _run_interface(self, runtime):
        from nipy.labs.mask import compute_mask
        args = {}
        for key in [k for k, _ in list(self.inputs.items())
                    if k not in BaseInterfaceInputSpec().trait_names()]:
            value = getattr(self.inputs, key)
            if isdefined(value):
                if key in ['mean_volume', 'reference_volume']:
                    nii = nb.load(value)
                    value = nii.get_data()
                args[key] = value

        brain_mask = compute_mask(**args)
        _, name, ext = split_filename(self.inputs.mean_volume)
        self._brain_mask_path = os.path.abspath("%s_mask.%s" % (name, ext))
        nb.save(nb.Nifti1Image(brain_mask.astype(np.uint8), nii.affine),
                self._brain_mask_path)

        return runtime

    def _list_outputs(self):
        outputs = self._outputs().get()
        outputs["brain_mask"] = self._brain_mask_path
        return outputs


class FmriRealign4dInputSpec(BaseInterfaceInputSpec):

    in_file = InputMultiPath(File(exists=True),
                             mandatory=True,
                             desc="File to realign")
    tr = traits.Float(desc="TR in seconds",
                      mandatory=True)
    slice_order = traits.List(traits.Int(),
                              desc=('0 based slice order. This would be equivalent to entering'
                                    'np.argsort(spm_slice_order) for this field. This effects'
                                    'interleaved acquisition. This field will be deprecated in'
                                    'future Nipy releases and be replaced by actual slice'
                                    'acquisition times.'),
                              requires=["time_interp"])
    tr_slices = traits.Float(desc="TR slices", requires=['time_interp'])
    start = traits.Float(0.0, usedefault=True,
                         desc="time offset into TR to align slices to")
    time_interp = traits.Enum(True, requires=["slice_order"],
                              desc="Assume smooth changes across time e.g.,\
                     fmri series. If you don't want slice timing \
                     correction set this to undefined")
    loops = InputMultiPath([5], traits.Int, usedefault=True,
                           desc="loops within each run")
    between_loops = InputMultiPath([5], traits.Int,
                                   usedefault=True, desc="loops used to \
                                                          realign different \
                                                          runs")
    speedup = InputMultiPath([5], traits.Int,
                             usedefault=True,
                             desc="successive image \
                                  sub-sampling factors \
                                  for acceleration")


class FmriRealign4dOutputSpec(TraitedSpec):

    out_file = OutputMultiPath(File(exists=True),
                               desc="Realigned files")
    par_file = OutputMultiPath(File(exists=True),
                               desc="Motion parameter files")


class FmriRealign4d(BaseInterface):
    """Simultaneous motion and slice timing correction algorithm

    This interface wraps nipy's FmriRealign4d algorithm [1]_.

    Examples
    --------
    >>> from nipype.interfaces.nipy.preprocess import FmriRealign4d
    >>> realigner = FmriRealign4d()
    >>> realigner.inputs.in_file = ['functional.nii']
    >>> realigner.inputs.tr = 2
    >>> realigner.inputs.slice_order = list(range(0,67))
    >>> res = realigner.run() # doctest: +SKIP

    References
    ----------
    .. [1] Roche A. A four-dimensional registration algorithm with \
       application to joint correction of motion and slice timing \
       in fMRI. IEEE Trans Med Imaging. 2011 Aug;30(8):1546-54. DOI_.

    .. _DOI: http://dx.doi.org/10.1109/TMI.2011.2131152

    """

    input_spec = FmriRealign4dInputSpec
    output_spec = FmriRealign4dOutputSpec
    keywords = ['slice timing', 'motion correction']

    def __init__(self, **inputs):
        DeprecationWarning(('Will be deprecated in release 0.13. Please use'
                            'SpaceTimeRealigner'))
        BaseInterface.__init__(self, **inputs)

    def _run_interface(self, runtime):
        from nipy.algorithms.registration import FmriRealign4d as FR4d
        all_ims = [load_image(fname) for fname in self.inputs.in_file]

        if not isdefined(self.inputs.tr_slices):
            TR_slices = None
        else:
            TR_slices = self.inputs.tr_slices

        R = FR4d(all_ims, tr=self.inputs.tr,
                 slice_order=self.inputs.slice_order,
                 tr_slices=TR_slices,
                 time_interp=self.inputs.time_interp,
                 start=self.inputs.start)

        R.estimate(loops=list(self.inputs.loops),
                   between_loops=list(self.inputs.between_loops),
                   speedup=list(self.inputs.speedup))

        corr_run = R.resample()
        self._out_file_path = []
        self._par_file_path = []

        for j, corr in enumerate(corr_run):
            self._out_file_path.append(os.path.abspath('corr_%s.nii.gz' %
                                                       (split_filename(self.inputs.in_file[j])[1])))
            save_image(corr, self._out_file_path[j])

            self._par_file_path.append(os.path.abspath('%s.par' %
                                                       (os.path.split(self.inputs.in_file[j])[1])))
            mfile = open(self._par_file_path[j], 'w')
            motion = R._transforms[j]
            # nipy does not encode euler angles. return in original form of
            # translation followed by rotation vector see:
            # http://en.wikipedia.org/wiki/Rodrigues'_rotation_formula
            for i, mo in enumerate(motion):
                params = ['%.10f' % item for item in np.hstack((mo.translation,
                                                                mo.rotation))]
                string = ' '.join(params) + '\n'
                mfile.write(string)
            mfile.close()

        return runtime

    def _list_outputs(self):
        outputs = self._outputs().get()
        outputs['out_file'] = self._out_file_path
        outputs['par_file'] = self._par_file_path
        return outputs


class SpaceTimeRealignerInputSpec(BaseInterfaceInputSpec):

    in_file = InputMultiPath(File(exists=True),
                             mandatory=True, min_ver='0.4.0.dev',
                             desc="File to realign")
    tr = traits.Float(desc="TR in seconds", requires=['slice_times'])
    slice_times = traits.Either(traits.List(traits.Float()),
                                traits.Enum('asc_alt_2', 'asc_alt_2_1',
                                            'asc_alt_half', 'asc_alt_siemens',
                                            'ascending', 'desc_alt_2',
                                            'desc_alt_half', 'descending'),
                                desc=('Actual slice acquisition times.'))
    slice_info = traits.Either(traits.Int,
                               traits.List(min_len=2, max_len=2),
                               desc=('Single integer or length 2 sequence '
                                     'If int, the axis in `images` that is the '
                                     'slice axis.  In a 4D image, this will '
                                     'often be axis = 2.  If a 2 sequence, then'
                                     ' elements are ``(slice_axis, '
                                     'slice_direction)``, where ``slice_axis`` '
                                     'is the slice axis in the image as above, '
                                     'and ``slice_direction`` is 1 if the '
                                     'slices were acquired slice 0 first, slice'
                                     ' -1 last, or -1 if acquired slice -1 '
                                     'first, slice 0 last.  If `slice_info` is '
                                     'an int, assume '
                                     '``slice_direction`` == 1.'),
                               requires=['slice_times'],
                               )


class SpaceTimeRealignerOutputSpec(TraitedSpec):
    out_file = OutputMultiPath(File(exists=True),
                               desc="Realigned files")
    par_file = OutputMultiPath(File(exists=True),
                               desc=("Motion parameter files. Angles are not "
                                     "euler angles"))


class SpaceTimeRealigner(BaseInterface):
    """Simultaneous motion and slice timing correction algorithm

    If slice_times is not specified, this algorithm performs spatial motion
    correction

    This interface wraps nipy's SpaceTimeRealign algorithm [Roche2011]_ or simply the
    SpatialRealign algorithm when timing info is not provided.

    Examples
    --------
    >>> from nipype.interfaces.nipy import SpaceTimeRealigner
    >>> #Run spatial realignment only
    >>> realigner = SpaceTimeRealigner()
    >>> realigner.inputs.in_file = ['functional.nii']
    >>> res = realigner.run() # doctest: +SKIP

    >>> realigner = SpaceTimeRealigner()
    >>> realigner.inputs.in_file = ['functional.nii']
    >>> realigner.inputs.tr = 2
    >>> realigner.inputs.slice_times = list(range(0, 3, 67))
    >>> realigner.inputs.slice_info = 2
    >>> res = realigner.run() # doctest: +SKIP


    References
    ----------
    .. [Roche2011] Roche A. A four-dimensional registration algorithm with \
       application to joint correction of motion and slice timing \
       in fMRI. IEEE Trans Med Imaging. 2011 Aug;30(8):1546-54. DOI_.

    .. _DOI: http://dx.doi.org/10.1109/TMI.2011.2131152

    """

    input_spec = SpaceTimeRealignerInputSpec
    output_spec = SpaceTimeRealignerOutputSpec
    keywords = ['slice timing', 'motion correction']

    @property
    def version(self):
        return nipy_version

    def _run_interface(self, runtime):
        all_ims = [load_image(fname) for fname in self.inputs.in_file]

        if not isdefined(self.inputs.slice_times):
            from nipy.algorithms.registration.groupwise_registration import \
                SpaceRealign
            R = SpaceRealign(all_ims)
        else:
            from nipy.algorithms.registration import SpaceTimeRealign
            R = SpaceTimeRealign(all_ims,
                                 tr=self.inputs.tr,
                                 slice_times=self.inputs.slice_times,
                                 slice_info=self.inputs.slice_info,
                                 )

        R.estimate(refscan=None)

        corr_run = R.resample()
        self._out_file_path = []
        self._par_file_path = []

        for j, corr in enumerate(corr_run):
            self._out_file_path.append(os.path.abspath('corr_%s.nii.gz' %
                                                       (split_filename(self.inputs.in_file[j])[1])))
            save_image(corr, self._out_file_path[j])

            self._par_file_path.append(os.path.abspath('%s.par' %
                                                       (os.path.split(self.inputs.in_file[j])[1])))
            mfile = open(self._par_file_path[j], 'w')
            motion = R._transforms[j]
            # nipy does not encode euler angles. return in original form of
            # translation followed by rotation vector see:
            # http://en.wikipedia.org/wiki/Rodrigues'_rotation_formula
            for i, mo in enumerate(motion):
                params = ['%.10f' % item for item in np.hstack((mo.translation,
                                                                mo.rotation))]
                string = ' '.join(params) + '\n'
                mfile.write(string)
            mfile.close()

        return runtime

    def _list_outputs(self):
        outputs = self._outputs().get()
        outputs['out_file'] = self._out_file_path
        outputs['par_file'] = self._par_file_path
        return outputs


class TrimInputSpec(NipyBaseInterfaceInputSpec):
    in_file = File(
        exists=True, mandatory=True,
        desc="EPI image to trim")
    begin_index = traits.Int(
        0, usedefault=True,
        desc='first volume')
    end_index = traits.Int(
        0, usedefault=True,
        desc='last volume indexed as in python (and 0 for last)')
    out_file = File('%s_trim', desc='output filename',
                    overload_extension=True,
                    name_source='in_file')

class TrimOutputSpec(TraitedSpec):
    out_file = File(exists=True)


class Trim(NipyBaseInterface):
    """ Simple interface to trim a few volumes from a 4d fmri nifti file

    Examples
    --------
    >>> from nipype.interfaces.nipy.preprocess import Trim
    >>> trim = Trim()
    >>> trim.inputs.in_file = 'functional.nii'
    >>> trim.inputs.begin_index = 3 # remove 3 first volumes
    >>> res = trim.run() # doctest: +SKIP

    """

    input_spec = TrimInputSpec
    output_spec = TrimOutputSpec

    def _run_interface(self, runtime):
        nii = nb.load(self.inputs.in_file)
        if self.inputs.end_index == 0:
            s = slice(self.inputs.begin_index, nii.shape[3])
        else:
            s = slice(self.inputs.begin_index, self.inputs.end_index)
        nii2 = nb.Nifti1Image(nii.get_data()[..., s], nii.affine, nii.header)
        nb.save(nii2, out_file)
        return runtime

    def _list_outputs(self):
        outputs = self.output_spec().get()
        outputs['out_file'] = self.inputs.out_file
        if not isdefined(outputs['out_file']):
            outputs['out_file'] = fname_presuffix(
                self.inputs.in_file,
                newpath=os.getcwd(),
                suffix=self.inputs.suffix)
        outputs['out_file'] = os.path.abspath(outputs['out_file'])
        return outputs

class CropInputSpec(NipyBaseInterfaceInputSpec):
    in_file = File(desc='input file', exists=True, mandatory=True,)
    out_file = File('%s_crop', desc='output file',
                    overload_extension=True,
                    name_source='in_file')

    x_min = traits.Int(0, usedefault=True)
    x_max = traits.Either(None,traits.Int, usedefault=True)
    y_min = traits.Int(0, usedefault=True)
    y_max = traits.Either(None,traits.Int, usedefault=True)
    z_min = traits.Int(0, usedefault=True)
    z_max = traits.Either(None,traits.Int, usedefault=True)

    padding = traits.Int(0,usedefault=True,
                         desc='add n voxels of padding in each direction',)

class CropOutputSpec(TraitedSpec):
    out_file = File(desc='output file')

class Crop(NipyBaseInterface):
    """ Simple interface to crop a volume using voxel space
    contrary to afni.Autobox or afni.Resample this keep the oblique matrices

    Examples
    --------
    >>> from nipype.interfaces.nipy.preprocess import Crop
    >>> crop = Crop(x_min=10,x_max=-10)
    >>> crop.inputs.in_file = 'anatomical.nii'
    >>> res = crop.run() # doctest: +SKIP

    """
    
    input_spec = CropInputSpec
    output_spec = CropOutputSpec
    
    def _run_interface(self, runtime):
        in_file = nb.load(self.inputs.in_file)
        mat = in_file.get_affine().copy()
        pad = self.inputs.padding
        x_max,y_max,z_max=self.inputs.x_max,self.inputs.y_max,self.inputs.z_max
        if pad!=0:
            if x_max > 0: x_max = min(x_max+pad,in_file.shape[0]-1)
            else : x_max = min(x_max+pad,0)
            if x_max == 0 : x_max = None
            if y_max > 0: y_max = min(y_max+pad,in_file.shape[1]-1)
            else : y_max = min(y_max+pad,0)
            if y_max == 0 : y_max = None
            if z_max > 0: z_max = min(z_max+pad,in_file.shape[2]-1)
            else : z_max = min(z_max+pad,0)
            if z_max == 0 : z_max = None
        slices = [slice(max(self.inputs.x_min-pad,0),x_max),
                  slice(max(self.inputs.y_min-pad,0),y_max),
                  slice(max(self.inputs.z_min-pad,0),z_max),]
        data = in_file.get_data()[slices]
        orig_coords = mat.dot([s.start for s in slices]+[1]).ravel()[:3]
        mat[:3,3] = orig_coords
        out_file = nb.Nifti1Image(data,mat)
        out_file.set_data_dtype(in_file.get_data_dtype())
        out_filename = self._list_outputs()['out_file']
        nb.save(out_file,out_filename)
        return runtime    


class OnlinePreprocInputSpecBase(NipyBaseInterfaceInputSpec):
    dicom_files = traits.Either(
        InputMultiPath(File(exists=True)),
        InputMultiPath(Directory(exists=True)),
        InputMultiPath(traits.Str()), #allow glob file pattern
        mandatory=True,
        xor=['nifti_file'])
    
    nifti_file = File(exists=True,
                       mandatory=True,
                       xor=['dicom_files'])

    # Fieldmap parameters
    fieldmap = File(
        desc = 'precomputed fieldmap coregistered with reference space')
    fieldmap_reg = File(
        desc = 'fieldmap coregistration matrix')
    
    # space definition
    mask = File(
        mandatory = True,
        exists = True,
        desc='a mask in reference space')
    
    #EPI parameters
    phase_encoding_dir = traits.Range(-3,3, desc='phase encoding direction')
    repetition_time = traits.Float(desc='TR in secs.')
#    slice_repetition_time = traits.Float(desc='slice TR in secs'
    echo_time = traits.Float(desc='TE in secs.')
    echo_spacing = traits.Float(desc='effective echo spacing in secs.')
    slice_order = traits.List(traits.Int(), desc='slice order'),
    interleaved = traits.Int(),
    slice_trigger_times = traits.List(traits.Float()),
    slice_thickness = traits.Float(),
    slice_axis = traits.Range(0,2),

class SurfaceResamplingInputSpec(NipyBaseInterfaceInputSpec):

    out_file_format = traits.Str(
        mandatory=True,
        desc='format with placeholder for output filename based on dicom')

    # resampling objects
    resample_surfaces = traits.List(
        traits.Tuple(
            traits.Str,
            traits.Either(
                File(exists=True),
                traits.Tuple(
                    File(exists=True),
                    File(exists=True)))),
        desc='freesurfer surface files from which signal to be extracted')
    middle_surface_position = traits.Float(
        .5, usedefault=True,
        desc='distance from inner to outer surface in ratio of thickness')

    resample_rois = traits.List(
        traits.Tuple(
            traits.Str, 
            File(exists=True), 
            File(exists=True)),
        desc = 'list of rois NIFTI files from which to extract signal and labels file')
    
    store_coords = traits.Bool(
        True, usedefault=True,
        desc='store surface and ROIs coordinates in output')

    # space definition
    surfaces_volume_reference = traits.File(
        mandatory = True,
        exists = True,
        desc='a volume defining space of surfaces')

    resampled_first_frame = traits.File(
        hash_files = False,
        desc = 'output first frame resampled and undistorted in reference space for visual registration check')


class SurfaceResamplingOutputSpec(TraitedSpec):
    out_file = File(desc='resampled filtered timeseries')
    first_frame = File(desc='resampled first frame in reference space')
    mask = File(desc='resampled mask in the same space as first_frame')

class OnlinePreprocBase(NipyBaseInterface):
    def _list_files(self):
        # list files depending on input type
        df = filename_to_list(self.inputs.dicom_files)
        self.dicom_files = []
        for p in df:
            if os.path.isfile(p):
                self.dicom_files.append(p)
            elif os.path.isdir(p):
                self.dicom_files.extend(sorted(glob.glob(
                        os.path.join(p,'*.dcm'))))
            elif isinstance(p,str):
                self.dicom_files.extend(sorted(glob.glob(p)))

    def _init_stack(self):
        if isdefined(self.inputs.dicom_files):
            self._list_files()
            stack = DicomStackOnline()
            stack.set_source(filenames_to_dicoms(self.dicom_files))
            stack._init_dataset()
        elif isdefined(self.inputs.nifti_file):
            stack = NiftiIterator(nb.load(self.inputs.nifti_file))
        return stack

    def _load_fieldmap(self):
        fmap, fmap_reg = None, None
        if isdefined(self.inputs.fieldmap):
            fmap = nb.load(self.inputs.fieldmap)
            fmap_reg = np.eye(4)
            if isdefined(self.inputs.fieldmap_reg):
                fmap_reg[:] = np.loadtxt(self.inputs.fieldmap_reg)        
        return fmap, fmap_reg

    def _gen_fname(self):
        if hasattr(self,'_fname'):
            return self._fname
        if isdefined(self.inputs.nifti_file):
            fname = fname_presuffix(self.inputs.nifti_file, suffix='_mc',
                                    newpath=os.getcwd())
            self._fname = self._overload_extension(fname)
            return self._fname
        if hasattr(self,'dicom_files') and\
                isdefined(self.inputs.out_file_format):
            keys = re.findall('\%\((\w*)\)', self.inputs.out_file_format)
            dic = dicom.read_file(self.dicom_files[0])
            values = dict([(k,dic.get(k,'')) for k in keys])
            fname_base = str(self.inputs.out_file_format % values)
            
            self._fname = self._overload_extension(os.path.abspath(fname_base))
            del dic
            return self._fname
        return

    def _overload_extension(self, value):
        path, base, ext = split_filename(value)
        if ext in Info.ftypes.values():
            return os.path.join(path, base + Info.outputtype_to_ext(
                    self.inputs.outputtype))
        return value


class SurfaceResamplingBase(NipyBaseInterface):

    ras2vox = np.array([[-1,0,0,128],[0,0,-1,128],[0,1,0,128],[0,0,0,1]])


    def load_gii_fs(self,sfilename):
        if split_filename(sfilename)[-1] == '.gii':
            sfile = gii.read(sfilename)
            return sfile.darrays[0].data, sfile.darrays[1].data
        else:
            surf_ref = nb.load(self.inputs.surfaces_volume_reference)
            surf2world = surf_ref.get_affine().dot(SurfaceResamplingBase.ras2vox)
            verts, tris = nb.freesurfer.read_geometry(sfilename)
            verts[:] = nb.affines.apply_affine(surf2world, verts)
        return verts, tris

    def _init_ts_file(self):
        out_file = h5py.File(self._list_outputs()['out_file'])
        
        surfaces = []
        rois = []        
        surf_ref = nb.load(self.inputs.surfaces_volume_reference)
        surf2world = surf_ref.get_affine().dot(SurfaceResamplingBase.ras2vox)

        structs = out_file.create_group('STRUCTURES')
        coords = out_file.create_dataset('COORDINATES',
                                         (0,3),maxshape = (None,3),
                                         dtype = np.float)
        
        if isdefined(self.inputs.resample_surfaces):
            for surf_name, surf_file in self.inputs.resample_surfaces:
                surf_group = structs.create_group(surf_name)
                surf_group.attrs['ModelType'] = 'SURFACE'
                surf_group.attrs['SurfaceFile'] = surf_file
                if isinstance(surf_file, tuple):
                    verts, tris = self.load_gii_fs(surf_file[0])
                    verts2, _ =  self.load_gii_fs(surf_file[1])
                    verts *=(1-self.inputs.middle_surface_position)
                    verts += verts2*self.inputs.middle_surface_position
                    del verts2
                else:
                    verts, tris = self.load_gii_fs(surf_file)
                ofst = coords.shape[0]
                count = verts.shape[0]
                coords.resize((ofst+count,3))
                coords[ofst:ofst+count] = verts
                surf_group.attrs['IndexOffset'] = ofst
                surf_group.attrs['IndexCount'] = count
                surf_group.attrs['COORDINATES'] = coords.regionref[ofst:ofst+count]
                surf_group.create_dataset('TRIANGLES', data=tris)
                del verts, tris

        if isdefined(self.inputs.resample_rois):
            for roiset_name,roiset_file,roiset_labels in self.inputs.resample_rois:
                roiset_labels = dict((k,l) for k,l in np.loadtxt(
                        roiset_labels, dtype=np.object,
                        converters = {0:int,1:str}))
                rois_group = structs.create_group(roiset_name)
                rois_group.attrs['ModelType'] = 'VOXELS'
                rois_group.attrs['ROIsFile'] = roiset_file

                nvoxs = 0
                counts = dict()

                if nb.filename_parser.splitext_addext(roiset_file, ('.gz', '.bz2'))[1] in nb.ext_map:
                    voxs = []
                    rois_nii = nb.load(roiset_file)
                    rois_data = rois_nii.get_data()
                    for k in roiset_labels.keys():
                        roi_mask = rois_data==k
                        counts[k] = np.count_nonzero(roi_mask)
                        nvoxs += counts[k]
                        voxs.append(np.argwhere(roi_mask))
                    voxs = np.vstack(voxs)
                    crds = nb.affines.apply_affine(rois_nii.get_affine(), voxs)
                    del rois_nii, rois_data
                else:
                    rois_txt = np.loadtxt(roiset_file,delimiter=',',skiprows=1)
                    crds = []
                    voxs = []
                    for k in roiset_labels.keys():
                        roi_mask = rois_txt[:,-1] == k
                        counts[k] = np.count_nonzero(roi_mask)
                        nvoxs += counts[k]
                        crds.append(rois_txt[roi_mask,:3])
                        voxs.append(rois_txt[roi_mask,3:6].astype(np.int))
                    del rois_txt
                    voxs = np.vstack(voxs)
                    crds = np.vstack(crds)
                    
                # this allows using ROIs in different sampling
                ofst = coords.shape[0]
                coords.resize((ofst+nvoxs,3))
                coords[ofst:ofst+nvoxs] = crds
                voxel_indices = rois_group.create_dataset('INDICES',data=voxs)
                rois = rois_group.create_dataset(
                    'ROIS',(len(counts),),dtype=np.dtype(
                        [('name', 'S200'),('label',np.int),
                         ('IndexOffset', np.int),('IndexCount', np.int),
                         #('ref', h5py.special_dtype(ref=h5py.RegionReference))
                         ]))
                for i,roi in enumerate(counts.items()):
                    roi_idx, roi_count = roi
                    label = roiset_labels[roi_idx]
                    rois[i] = (label[:200],roi_idx,ofst,roi_count,)
                    #                           coords.regionref[ofst:ofst+roi_count])
                    ofst += roi_count
                del voxs, crds
        return out_file

    def resampler(self, iterator, out_file, dataset_path='FMRI/DATA'):
        coords = np.asarray(out_file['COORDINATES'])
        nsamples = coords.shape[0]

        nslabs = len(self.stack._slabs)
        if isinstance(self.stack, NiftiIterator):
            nvols = self.stack.nframes
        elif self.stack._nframes_per_dicom == 1:
            nvols = len(self.dicom_files)
        elif self.stack._nframes_per_dicom == 0:
            nvols = int(len(self.dicom_files)/self.stack.nslices)
        else:
            nvols = 1

        if nsamples>0:
            rdata = out_file.create_dataset(
                dataset_path, dtype=np.float32,
                shape=(nsamples,nvols), maxshape=(nsamples,None))

        self.slabs = []
        self.slabs_data = []
        tmp = np.empty(nsamples)
        first_frame_exported = False
        for fr, slab, reg, data in iterator:
            print 'frame %d, slab %s'% (fr,slab)
            self.slabs.append((fr,slab,reg))
            self.slabs_data.append(data)

            if len(self.slabs)%nslabs is 0:
                tmp_slabs = [s for s in self.slabs if s[0]==fr]
                if nsamples > 0:
                    self.algo.scatter_resample(
                        self.slabs_data, tmp,
                        [s[1] for s in tmp_slabs] ,
                        [s[2] for s in tmp_slabs],
                        coords, mask=True)
                    rdata[:,fr] = tmp
                    if rdata.shape[-1] < fr:
                        rdata.resize((nsamples,fr))
                if fr<1 and isdefined(self.inputs.resampled_first_frame) and not first_frame_exported:
                    print 'resampling first frame'
                    mask = nb.load(self.inputs.mask)
                    mask_data = mask.get_data()>0
                    f1 = np.zeros(mask.shape)
                    tmp_f1 = np.empty(np.count_nonzero(mask_data))
                    vol_coords = nb.affines.apply_affine(
                        mask.get_affine(),
                        np.rollaxis(np.mgrid[[slice(0,d) for d in f1.shape]],0,4)[mask_data])
                    self.algo.scatter_resample(
                        self.slabs_data, tmp_f1,
                        [s[1] for s in tmp_slabs],
                        [s[2] for s in tmp_slabs],
                        vol_coords, mask=True)
                    f1[mask_data] = tmp_f1
                    outputs = self._list_outputs()
                    nb.save(nb.Nifti1Image(f1.astype(np.float32),
                                           mask.get_affine()),
                            outputs['first_frame'])
                    del vol_coords, f1
                    ornt_trsfrm = nb.orientations.ornt_transform(
                        nb.orientations.io_orientation(self.stack._affine),
                        nb.orientations.io_orientation(mask.get_affine())
                        ).astype(np.int)
                    voxel_size = self.stack._voxel_size[ornt_trsfrm[:,0]]
                    mat, shape = resample_mat_shape(
                        mask.get_affine(), mask.shape, voxel_size)
                    vol_coords = nb.affines.apply_affine(
                        np.linalg.inv(mask.get_affine()),
                        np.rollaxis(np.mgrid[[slice(0,d) for d in shape]],0,4))
                    resam_mask = map_coordinates(
                        mask.get_data(), vol_coords.reshape(-1,3).T,
                        order=0).reshape(shape)
                    nb.save(nb.Nifti1Image(resam_mask.astype(np.uint8), mat),
                            outputs['mask'])
                    first_frame_exported = True
                    del vol_coords, resam_mask
                del self.slabs_data
                self.slabs_data = []        
            yield fr, slab, reg, data

    def _list_outputs(self):
        outputs = self.output_spec().get()
        outputs['out_file'] = os.path.abspath(self._gen_fname())
        if isdefined(self.inputs.resampled_first_frame):
            outputs['first_frame'] = os.path.abspath(
                self.inputs.resampled_first_frame)
            outputs['mask'] = os.path.abspath(
                fname_presuffix(self.inputs.resampled_first_frame,
                                suffix='_mask'))
        return outputs


class OnlinePreprocessingInputSpec(OnlinePreprocInputSpecBase,
                                   SurfaceResamplingInputSpec):

    #realign parameters
    init_center_of_mass = traits.Bool(
        desc='initialize aligning center of mass of ref mask and first frame')
    reference_boundary = traits.File(
        mandatory = True,
        exists = True,
        desc='the surface used for realignment')
    boundary_sampling_distance = traits.Float(
        1.5, usedefault = True,
        desc='distance from reference boundary in mm.')
    nsamples_per_slab = traits.Int(
        10000, usedefault=True,
        desc='number of samples to use during optimization of a slab')
    min_nsamples_per_slab = traits.Int(
        1000, usedefault=True,
        desc='min number of samples to perform a slab realignment')
    # optimizer
    optimization_ftol = traits.Float(
        1e-5, usedefault=True,
        desc='tolerance of optimizer for convergence')
    optimization_xtol = traits.Float(
        1e-5, usedefault=True,
        desc='tolerance of optimizer for convergence')
    optimization_gtol = traits.Float(
        1e-5, usedefault=True,
        desc='tolerance of optimizer for convergence')

    init_reg = File(
        desc = 'coarse init epi to t1 registration matrix')

    # resampling options
    resampled_first_frame = traits.File(
        desc = 'output first frame resampled and undistorted in reference space for visual registration check')

class OnlinePreprocessingOutputSpec(SurfaceResamplingOutputSpec):
    motion = File()
    motion_params = File()
    slabs = File()
    
class OnlinePreprocessing(OnlinePreprocBase, SurfaceResamplingBase):

    input_spec = OnlinePreprocessingInputSpec
    output_spec = OnlinePreprocessingOutputSpec


    """
    TODO : 
    - encode surfaces and ROIs differently
    - store dicom metadata (TR,TE,...)
    """

    def _run_interface(self,runtime):

        self.stack = self._init_stack()

        
        try:
            out_file = self._init_ts_file()
        
            fmri_group = out_file.create_group('FMRI')
#        fmri_group.attrs['RepetitionTime'] = self.inputs.tr
            
            surf_ref = nb.load(self.inputs.surfaces_volume_reference)
            surf2world = surf_ref.get_affine().dot(SurfaceResamplingBase.ras2vox)
            boundary_surf = nb.freesurfer.read_geometry(self.inputs.reference_boundary)
            boundary_surf[0][:] = nb.affines.apply_affine(surf2world,boundary_surf[0])
            
            sampling_coords = surface_to_samples(
                boundary_surf[0], boundary_surf[1], 
                self.inputs.boundary_sampling_distance)
            fmap, fmap_reg = self._load_fieldmap()

            mask = nb.load(self.inputs.mask)
            mask_data = mask.get_data()>0
            init_reg = None
            if isdefined(self.inputs.init_reg):
                init_reg = np.loadtxt(self.inputs.init_reg)
            elif self.inputs.init_center_of_mass:
                init_reg = 'auto'

            realigner = EPIOnlineRealign(
                boundary_surf[0], sampling_coords,
                fieldmap = fmap, 
                fieldmap_reg=fmap_reg,
                init_reg = init_reg,
                mask = mask,
                phase_encoding_dir = self.inputs.phase_encoding_dir,
                echo_time = self.inputs.echo_time,
                echo_spacing = self.inputs.echo_spacing,
                nsamples_per_slab = self.inputs.nsamples_per_slab,
                ftol = self.inputs.optimization_ftol,
                xtol = self.inputs.optimization_xtol,
                gtol = self.inputs.optimization_gtol,
                slice_thickness = self.inputs.slice_thickness)

            self.algo=realigner

            for fr, slab, reg, data in self.resampler(
                realigner.process(self.stack, yield_raw=True),out_file, 'FMRI/DATA'):
                print 'frame %d, slab %s'% (fr,slab)

        finally:
            if 'out_file' in locals():
                out_file.close()

        outputs = self._list_outputs()
#        out_file.close()
        motion = np.asarray([s[2] for s in self.slabs])
        slabs = np.array([[s[0]]+s[1] for s in self.slabs])
        np.savetxt(outputs['slabs'], slabs, '%d')
        np.save(outputs['motion'], motion)
        motion_params = np.array([realigner.affine_class(m)._vec12[:6] for m in motion])
        np.savetxt(outputs['motion_params'], motion_params)
        
        del self.stack, sampling_coords, realigner, surf_ref
        
        return runtime

    def _list_outputs(self):
        outputs = super(self.__class__, self)._list_outputs()
        outputs['slabs'] = os.path.abspath('./slabs.txt')
        outputs['motion'] = os.path.abspath('./motion.npy')
        outputs['motion_params'] = os.path.abspath('./motion.txt')
        return outputs

class OnlineFilterInputSpec(OnlinePreprocInputSpecBase,
                            SurfaceResamplingInputSpec):
    motion = File(
        exists=True,
        mandatory=True,
        desc='the estimated motion')
    partial_volume_maps = InputMultiPath(
        File(exists=True),
        desc='partial volumes maps to regress out')

    resampled_first_frame = traits.File(
        desc = 'output first frame resampled and undistorted in reference space for visual registration check')
    
class OnlineFilterOutputSpec(SurfaceResamplingOutputSpec):    
    nifti_out = File(exists=True,
                     desc='at some point we might outputs also 4d nifti corrected for checking')
    
class OnlineFilter(OnlinePreprocBase, SurfaceResamplingBase):

    input_spec = OnlineFilterInputSpec
    output_spec = OnlineFilterOutputSpec
    
    def _run_interface(self,runtime):

        self.stack = self._init_stack()
        try:
            out_file =  self._init_ts_file()
            coords = out_file['COORDINATES']
        
            fmri_group = out_file.create_group('FMRI')

            from nipy.algorithms.registration.affine import to_matrix44
            motion = np.load(self.inputs.motion)
            fmap, fmap_reg = self._load_fieldmap()
            mask = nb.load(self.inputs.mask)
            mask_data = mask.get_data()>0
            
            from itertools import izip
            def iter_affreg(it, motion):
                for n, m in izip(it, motion):
                    fr, slab, aff, tt, data = n
                    yield fr, slab, m, data
                       
            stack_it = iter_affreg(self.stack.iter_slabs(), motion)

            if isdefined(self.inputs.partial_volume_maps):
                pvmaps = [nb.load(f) for f in self.inputs.partial_volume_maps]
                pvmaps = nb.Nifti1Image(
                    np.concatenate([m.get_data().reshape((m.shape+(1,)[:4])) for m in pvmaps],3),
                    pvmaps[0].get_affine())
        
            noise_filter = EPIOnlineRealignFilter(
                fieldmap = fmap, fieldmap_reg = fmap_reg,
                mask = mask,
                phase_encoding_dir = self.inputs.phase_encoding_dir,
                echo_time = self.inputs.echo_time,
                echo_spacing = self.inputs.echo_spacing,
                slice_thickness = self.inputs.slice_thickness)

            self.algo = noise_filter

            for fr, slab, reg, data in self.resampler(
                noise_filter.correct(stack_it, pvmaps, self.stack._shape[:3]), out_file, 'FMRI/DATA'):
                print 'frame %d, slab %s'% (fr,slab)
        finally:
            print 'closing file'
            if 'out_file' in locals():
                out_file.close()
        
        del self.stack, noise_filter        
        return runtime

class OnlineResample4DInputSpec(OnlinePreprocInputSpecBase):

    slabs = File(
        exists=True,
        mandatory=True,
        desc='slabs on which motion was estimated')

    motion = File(
        exists=True,
        mandatory=True,
        desc='the estimated motion')

    reference = File(
        exists=True,
        mandatory=True,
        desc='volume describing the space in which to resample')

    voxel_size = traits.Tuple(
        *([traits.Float()]*3),
        desc='size of the output voxels')
    
    outputtype = traits.Enum('NIFTI', Info.ftypes.keys(), usedefault=True,
                             desc='DCMStack output filetype')

class OnlineResample4DOutputSpec(TraitedSpec):
    out_file = File(desc='big nifti 4D native space file of timeseries')
    mask = File(desc='brain mask in resample space')
class OnlineResample4D(OnlinePreprocBase):

    input_spec = OnlineResample4DInputSpec
    output_spec = OnlineResample4DOutputSpec

    def _list_outputs(self):
        outputs = self.output_spec().get()
        base_fname = self._gen_fname()
        outputs['out_file'] = os.path.abspath(fname_presuffix(base_fname))
        outputs['mask'] = os.path.abspath(fname_presuffix(base_fname,
                                                          suffix='_mask'))
        return outputs

    def _run_interface(self,runtime):

        stack = self._init_stack()
        if isinstance(stack, DicomStackOnline):
            stack._init_dataset()

        slabs_array = np.loadtxt(self.inputs.slabs,np.int)
        # change to continuous slabs
        slabs_array[1:,1] = np.mod(slabs_array[:-1,3]+1, stack.nslices)
        slabs = [((s[0],s[1]),(s[2],s[3])) for s in slabs_array]

        from nipy.algorithms.registration.affine import to_matrix44
        motion_array = np.loadtxt(self.inputs.motion)
        motion_mats = [to_matrix44(m) for m in motion_array]

        fmap, fmap_reg = None, None
        if isdefined(self.inputs.fieldmap):
            fmap = nb.load(self.inputs.fieldmap)
            fmap_reg = np.eye(4)
            if isdefined(self.inputs.fieldmap_reg):
                fmap_reg[:] = np.loadtxt(self.inputs.fieldmap_reg)
        mask = nb.load(self.inputs.mask)

        algo = EPIOnlineRealignFilter(
            fieldmap = fmap,
            fieldmap_reg = fmap_reg,
            mask = mask,
            slice_order = stack._slice_order,
            phase_encoding_dir = self.inputs.phase_encoding_dir,
            echo_time = self.inputs.echo_time,
            echo_spacing = self.inputs.echo_spacing,
            slice_thickness = self.inputs.slice_thickness)

        voxel_size = self.inputs.voxel_size
        if not isdefined(voxel_size):
            voxel_size = stack._voxel_size
            ornt_trsfrm = nb.orientations.ornt_transform(
                nb.orientations.io_orientation(stack._affine),
                nb.orientations.io_orientation(mask.get_affine())
                ).astype(np.int)
            voxel_size = voxel_size[ornt_trsfrm[:,0]]

        ref = nb.load(self.inputs.reference)
        mat, shape = resample_mat_shape(ref.get_affine(),ref.shape,voxel_size)
        grid = np.rollaxis(np.mgrid[[slice(0,n) for n in shape]],0,4)
        coords = nb.affines.apply_affine(mat, grid)
        del grid
        out = np.empty(shape+(stack.nframes,),dtype=np.float32)
        tmp = np.empty(shape)

        for fr, affine, data in stack.iter_frame():
            print 'resampling frame %d'%fr
            slab_regs = [(slab,m.dot(affine)) \
                            for slab,m in zip(slabs,motion_mats)\
                            if slab[0][0]<=fr and slab[1][0]>=fr]
            print slab_regs
            algo.resample_coords(data, slab_regs, coords, tmp)
            out[...,fr] = tmp
        del tmp
        outputs = self._list_outputs()
        
        nb.save(nb.Nifti1Image(out, mat),outputs['out_file'])
        del out
        resam_mask = map_coordinates(
            mask.get_data(),
            nb.affines.apply_affine(
                np.linalg.inv(mask.get_affine()),coords).reshape(-1,3).T,
            order=0).reshape(shape)
        nb.save(nb.Nifti1Image(resam_mask.astype(np.uint8), mat),
                outputs['mask'])

        del resam_mask, coords
        return runtime
<|MERGE_RESOLUTION|>--- conflicted
+++ resolved
@@ -21,16 +21,11 @@
 import re
 
 from ...utils.misc import package_check
-<<<<<<< HEAD
-from ...utils.filemanip import (
-    split_filename, fname_presuffix, filename_to_list)
+from ...utils.filemanip import split_filename, fname_presuffix, filename_to_list
+from ..base import (TraitedSpec, BaseInterface, traits,
+                    BaseInterfaceInputSpec, isdefined, File, Directory,
+                    InputMultiPath, OutputMultiPath)
 from .base import *
-=======
-from ...utils.filemanip import split_filename, fname_presuffix
-from ..base import (TraitedSpec, BaseInterface, traits,
-                    BaseInterfaceInputSpec, isdefined, File,
-                    InputMultiPath, OutputMultiPath)
->>>>>>> 20c40ae8
 
 from scipy.ndimage.interpolation import map_coordinates
 
@@ -62,12 +57,6 @@
 else:
     from .online_stack import DicomStackOnline, filenames_to_dicoms
 
-<<<<<<< HEAD
-from ..base import (TraitedSpec, BaseInterface, traits,
-                    BaseInterfaceInputSpec, isdefined, File, Directory,
-                    InputMultiPath, OutputMultiPath)
-=======
->>>>>>> 20c40ae8
 
 
 class Info(object):
