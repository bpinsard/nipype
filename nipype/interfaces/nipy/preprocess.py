--- conflicted
+++ resolved
@@ -16,17 +16,12 @@
 import numpy as np
 
 from ...utils.misc import package_check
-<<<<<<< HEAD
 from ...utils.filemanip import (fname_presuffix, filename_to_list,
                                 list_to_filename, split_filename,
                                 savepkl, loadpkl)
-=======
-from ...utils.filemanip import split_filename, fname_presuffix
 from ..base import (TraitedSpec, BaseInterface, traits,
                     BaseInterfaceInputSpec, isdefined, File,
                     InputMultiPath, OutputMultiPath)
-
->>>>>>> 20c40ae8
 
 have_nipy = True
 try:
@@ -40,14 +35,6 @@
     import nipy
     from nipy import save_image, load_image
     nipy_version = nipy.__version__
-
-<<<<<<< HEAD
-
-from ..base import (TraitedSpec, BaseInterface, traits,
-                    BaseInterfaceInputSpec, isdefined, File,
-                    InputMultiPath, OutputMultiPath)
-=======
->>>>>>> 20c40ae8
 
 
 class ComputeMaskInputSpec(BaseInterfaceInputSpec):
