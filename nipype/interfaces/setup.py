--- conflicted
+++ resolved
@@ -22,11 +22,8 @@
     config.add_subpackage('nipy')
     config.add_subpackage('spm')
     config.add_subpackage('slicer')
-<<<<<<< HEAD
     config.add_subpackage('lif')
-=======
     config.add_subpackage('mipav')
->>>>>>> 9a828627
 
     config.add_data_dir('script_templates')
     config.add_data_dir('tests')
