--- conflicted
+++ resolved
@@ -23,11 +23,8 @@
     config.add_subpackage('nipy')
     config.add_subpackage('spm')
     config.add_subpackage('slicer')
-<<<<<<< HEAD
     config.add_subpackage('lif')
-=======
     config.add_subpackage('minc')
->>>>>>> 42f0663e
     config.add_subpackage('mipav')
 
     config.add_data_dir('script_templates')
