# emacs: -*- mode: python; py-indent-offset: 4; indent-tabs-mode: nil -*-
# vi: set ft=python sts=4 ts=4 sw=4 et:


def configuration(parent_package='', top_path=None):
    from numpy.distutils.misc_util import Configuration

    config = Configuration('interfaces', parent_package, top_path)

    config.add_subpackage('afni')
    config.add_subpackage('ants')
    config.add_subpackage('camino')
    config.add_subpackage('camino2trackvis')
    config.add_subpackage('cmtk')
    config.add_subpackage('diffusion_toolkit')
    config.add_subpackage('dipy')
    config.add_subpackage('elastix')
    config.add_subpackage('freesurfer')
    config.add_subpackage('fsl')
    config.add_subpackage('mne')
    config.add_subpackage('mrtrix')
    config.add_subpackage('nipy')
    config.add_subpackage('spm')
    config.add_subpackage('slicer')
<<<<<<< HEAD
    config.add_subpackage('nitime')
=======
    config.add_subpackage('mipav')
>>>>>>> 732cef3f

    config.add_data_dir('script_templates')
    config.add_data_dir('tests')

    return config

if __name__ == '__main__':
    from numpy.distutils.core import setup
    setup(**configuration(top_path='').todict())<|MERGE_RESOLUTION|>--- conflicted
+++ resolved
@@ -22,12 +22,9 @@
     config.add_subpackage('nipy')
     config.add_subpackage('spm')
     config.add_subpackage('slicer')
-<<<<<<< HEAD
     config.add_subpackage('nitime')
-=======
     config.add_subpackage('mipav')
->>>>>>> 732cef3f
-
+ 
     config.add_data_dir('script_templates')
     config.add_data_dir('tests')
 
