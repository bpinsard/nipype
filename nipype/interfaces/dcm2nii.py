"""The dcm2nii module provides basic functions for dicom conversion

   Change directory to provide relative paths for doctests
   >>> import os
   >>> filepath = os.path.dirname( os.path.realpath( __file__ ) )
   >>> datadir = os.path.realpath(os.path.join(filepath, '../testing/data'))
   >>> os.chdir(datadir)
"""

from nipype.interfaces.base import (CommandLine, CommandLineInputSpec,
                                    InputMultiPath, traits, TraitedSpec,
                                    OutputMultiPath, isdefined,
                                    File, Directory)
import os
from copy import deepcopy
from nipype.utils.filemanip import split_filename
import re

class Dcm2niiInputSpec(CommandLineInputSpec):
<<<<<<< HEAD
    source_names = traits.Either(InputMultiPath(File(exists=True)),
                                 Directory(exists=True),
                                 traits.Str(),#allow to specify file pattern
                                 argstr="%s", position=-1, mandatory=True)
    gzip_output = traits.Bool(False, argstr='-g', usedefault=True)
    nii_output = traits.Bool(True, argstr='-n', usedefault=True)
    anonymize = traits.Bool(argstr='-a')
    id_in_filename = traits.Bool(False, argstr='-i', usedefault=True)
    event_in_filename = traits.Bool(False, argstr='-e',usedefault=True)
    date_in_filename = traits.Bool(False, argstr='-d',usedefault=True)
    protocol_in_filename = traits.Bool(False, argstr='-p',usedefault=True)
    reorient = traits.Bool(argstr='-r')
    reorient_and_crop = traits.Bool(argstr='-x')
    output_dir = Directory(exists=True, argstr='-o %s', genfile=True)

    config_file = File(exists=True, argstr="-b %s", genfile=True, position=0)
    convert_all_pars = traits.Bool(argstr='-v',)
    args = traits.Str(argstr='%s', desc='Additional parameters to the command')
=======
    source_names = InputMultiPath(File(exists=True), argstr="%s", position=-1,
                                  copyfile=False, mandatory=True, xor=['source_dir'])
    source_dir = Directory(exists=True, argstr="%s", position=-1, mandatory=True,
                           xor=['source_names'])
    anonymize = traits.Bool(True, argstr='-a', usedefault=True)
    config_file = File(exists=True, argstr="-b %s", genfile=True)
    collapse_folders = traits.Bool(True, argstr='-c', usedefault=True)
    date_in_filename = traits.Bool(True, argstr='-d', usedefault=True)
    events_in_filename = traits.Bool(True, argstr='-e', usedefault=True)
    source_in_filename = traits.Bool(False, argstr='-f', usedefault=True)
    gzip_output = traits.Bool(False, argstr='-g', usedefault=True)
    id_in_filename = traits.Bool(False, argstr='-i', usedefault=True)
    nii_output = traits.Bool(True, argstr='-n', usedefault=True)
    output_dir = Directory(exists=True, argstr='-o %s', genfile=True)
    protocol_in_filename = traits.Bool(True, argstr='-p', usedefault=True)
    reorient = traits.Bool(argstr='-r')
    spm_analyze = traits.Bool(argstr='-s', xor=['nii_output'])
    convert_all_pars = traits.Bool(True, argstr='-v', usedefault=True)
    reorient_and_crop = traits.Bool(False, argstr='-x', usedefault=True)
>>>>>>> 9a828627

class Dcm2niiOutputSpec(TraitedSpec):
    converted_files = OutputMultiPath(File(exists=True))
    reoriented_files = OutputMultiPath(File(exists=True))
    reoriented_and_cropped_files = OutputMultiPath(File(exists=True))
    bvecs = OutputMultiPath(File(exists=True))
    bvals = OutputMultiPath(File(exists=True))

class Dcm2nii(CommandLine):
    """Uses MRICRON's dcm2nii to convert dicom files

    Examples
    ========

    >>> from nipype.interfaces.dcm2nii import Dcm2nii
    >>> converter = Dcm2nii()
    >>> converter.inputs.source_names = ['functional_1.dcm', 'functional_2.dcm']
    >>> converter.inputs.gzip_output = True
    >>> converter.inputs.output_dir = '.'
    >>> converter.cmdline #doctest: +ELLIPSIS
    'dcm2nii -a y -c y -b config.ini -v y -d y -e y -g y -i n -n y -o . -p y -x n -f n functional_1.dcm'
    >>> converter.run() # doctest: +SKIP
    """

    input_spec=Dcm2niiInputSpec
    output_spec=Dcm2niiOutputSpec

    _cmd = 'dcm2nii'

    def _format_arg(self, opt, spec, val):
<<<<<<< HEAD
        if opt in ['gzip_output', 'nii_output', 'anonymize', 'id_in_filename','event_in_filename', 'protocol_in_filename', 'date_in_filename', 'reorient', 'reorient_and_crop', 'convert_all_pars']:
=======
        if opt in ['anonymize', 'collapse_folders', 'date_in_filename', 'events_in_filename',
                   'source_in_filename', 'gzip_output', 'id_in_filename', 'nii_output',
                   'protocol_in_filename', 'reorient', 'spm_analyze', 'convert_all_pars',
                   'reorient_and_crop']:
>>>>>>> 9a828627
            spec = deepcopy(spec)
            if val:
                spec.argstr += ' y'
            else:
                spec.argstr += ' n'
                val = True
        if opt == 'source_names':
            return spec.argstr % val[0]
        return super(Dcm2nii, self)._format_arg(opt, spec, val)

    def _run_interface(self, runtime):

        new_runtime = super(Dcm2nii, self)._run_interface(runtime)
        (self.output_files,
         self.reoriented_files,
         self.reoriented_and_cropped_files,
         self.bvecs, self.bvals) = self._parse_stdout(new_runtime.stdout)
        return new_runtime

    def _parse_stdout(self, stdout):
        files = []
        reoriented_files = []
        reoriented_and_cropped_files = []
        bvecs = []
        bvals = []
        skip = False
        last_added_file = None
        for line in stdout.split("\n"):
            if not skip:
                file = None
                if line.startswith("Saving "):
                    file = line[len("Saving "):]
                elif line.startswith("GZip..."):
                    #for gzipped outpus files are not absolute
                    if isdefined(self.inputs.output_dir):
                        output_dir = self.inputs.output_dir
                    else:
                        output_dir = self._gen_filename('output_dir')
                    file = os.path.abspath(os.path.join(output_dir,
                                                        line[len("GZip..."):]))
                elif line.startswith("Number of diffusion directions "):
                    if last_added_file:
                        base, filename, ext = split_filename(last_added_file)
                        bvecs.append(os.path.join(base,filename + ".bvec"))
                        bvals.append(os.path.join(base,filename + ".bval"))
                elif re.search('.*-->(.*)', line):
                    val = re.search('.*-->(.*)', line)
                    val = val.groups()[0]
                    if isdefined(self.inputs.output_dir):
                        output_dir = self.inputs.output_dir
                    else:
                        output_dir = self._gen_filename('output_dir')
                    val = os.path.join(output_dir, val)
                    file = val

                if file:
                    files.append(file)
                    last_added_file = file
                    continue

                if line.startswith("Reorienting as "):
                    reoriented_files.append(line[len("Reorienting as "):])
                    skip = True
                    continue
                elif line.startswith("Cropping NIfTI/Analyze image "):
                    base, filename = os.path.split(line[len("Cropping NIfTI/Analyze image "):])
                    filename = "c" + filename
                    reoriented_and_cropped_files.append(os.path.join(base, filename))
                    skip = True
                    continue
            skip = False
        return files, reoriented_files, reoriented_and_cropped_files, bvecs, bvals

    def _list_outputs(self):
        outputs = self.output_spec().get()
        outputs['converted_files'] = self.output_files
        outputs['reoriented_files'] = self.reoriented_files
        outputs['reoriented_and_cropped_files'] = self.reoriented_and_cropped_files
        outputs['bvecs'] = self.bvecs
        outputs['bvals'] = self.bvals
        return outputs

    def _gen_filename(self, name):
        if name == 'output_dir':
            return os.getcwd()
        elif name == 'config_file':
            config_file = "config.ini"
            f = open(config_file, "w")
            # disable interactive mode
            f.write("[BOOL]\nManualNIfTIConv=0\n")
            f.close()
            return config_file
        return None
<|MERGE_RESOLUTION|>--- conflicted
+++ resolved
@@ -17,26 +17,6 @@
 import re
 
 class Dcm2niiInputSpec(CommandLineInputSpec):
-<<<<<<< HEAD
-    source_names = traits.Either(InputMultiPath(File(exists=True)),
-                                 Directory(exists=True),
-                                 traits.Str(),#allow to specify file pattern
-                                 argstr="%s", position=-1, mandatory=True)
-    gzip_output = traits.Bool(False, argstr='-g', usedefault=True)
-    nii_output = traits.Bool(True, argstr='-n', usedefault=True)
-    anonymize = traits.Bool(argstr='-a')
-    id_in_filename = traits.Bool(False, argstr='-i', usedefault=True)
-    event_in_filename = traits.Bool(False, argstr='-e',usedefault=True)
-    date_in_filename = traits.Bool(False, argstr='-d',usedefault=True)
-    protocol_in_filename = traits.Bool(False, argstr='-p',usedefault=True)
-    reorient = traits.Bool(argstr='-r')
-    reorient_and_crop = traits.Bool(argstr='-x')
-    output_dir = Directory(exists=True, argstr='-o %s', genfile=True)
-
-    config_file = File(exists=True, argstr="-b %s", genfile=True, position=0)
-    convert_all_pars = traits.Bool(argstr='-v',)
-    args = traits.Str(argstr='%s', desc='Additional parameters to the command')
-=======
     source_names = InputMultiPath(File(exists=True), argstr="%s", position=-1,
                                   copyfile=False, mandatory=True, xor=['source_dir'])
     source_dir = Directory(exists=True, argstr="%s", position=-1, mandatory=True,
@@ -56,7 +36,6 @@
     spm_analyze = traits.Bool(argstr='-s', xor=['nii_output'])
     convert_all_pars = traits.Bool(True, argstr='-v', usedefault=True)
     reorient_and_crop = traits.Bool(False, argstr='-x', usedefault=True)
->>>>>>> 9a828627
 
 class Dcm2niiOutputSpec(TraitedSpec):
     converted_files = OutputMultiPath(File(exists=True))
@@ -87,14 +66,10 @@
     _cmd = 'dcm2nii'
 
     def _format_arg(self, opt, spec, val):
-<<<<<<< HEAD
-        if opt in ['gzip_output', 'nii_output', 'anonymize', 'id_in_filename','event_in_filename', 'protocol_in_filename', 'date_in_filename', 'reorient', 'reorient_and_crop', 'convert_all_pars']:
-=======
         if opt in ['anonymize', 'collapse_folders', 'date_in_filename', 'events_in_filename',
                    'source_in_filename', 'gzip_output', 'id_in_filename', 'nii_output',
                    'protocol_in_filename', 'reorient', 'spm_analyze', 'convert_all_pars',
                    'reorient_and_crop']:
->>>>>>> 9a828627
             spec = deepcopy(spec)
             if val:
                 spec.argstr += ' y'
